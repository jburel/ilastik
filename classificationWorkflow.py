--- conflicted
+++ resolved
@@ -18,11 +18,7 @@
                                OpMultiArrayStacker, OpTrainRandomForestBlocked, OpPixelFeatures, \
                                OpH5ReaderBigDataset, OpSlicedBlockedArrayCache, OpPixelFeaturesPresmoothed
 
-<<<<<<< HEAD
-from volumina.hl import LazyflowSource, GrayscaleLayer, RGBALayer, ColortableLayer, \
-=======
 from volumina.api import LazyflowSource, GrayscaleLayer, RGBALayer, ColortableLayer, \
->>>>>>> ac427985
     AlphaModulatedLayer, LayerStackModel, VolumeEditor, LazyflowSinkSource
 
 from labelListView import Label
