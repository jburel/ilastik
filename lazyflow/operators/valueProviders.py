import numpy, vigra
import time
from lazyflow.graph import *
import gc
import lazyflow.roi
import threading

from lazyflow.operators.operators import OpArrayCache, OpArrayPiper, OpMultiArrayPiper
from lazyflow.operators.obsoleteOperators import OpArrayBlockCache, OpArraySliceCache, OpArraySliceCacheBounding


class ArrayProvider(OutputSlot):
    def __init__(self, name, shape, dtype, axistags="not none"):
        OutputSlot.__init__(self,name)
        self._shape = shape
        self._dtype = dtype
        self._data = None
        self._axistags = axistags
        self._lock = threading.Lock()
        
    def setData(self,d):
        assert d.dtype == self._dtype
        assert d.shape == self._shape
        self._lock.acquire()
        self._data = d
        self._lock.release()
        self.setDirty(slice(None,None,None))
        
    def fireRequest(self, key, destination):
        assert self._data is not None, "cannot do __getitem__ on Slot %s,  data was not set !!" % self.name
        self._lock.acquire()
        destination[:] = self._data.__getitem__(key)
        self._lock.release()
<<<<<<< HEAD
        
=======
        
        
        
class ListToMultiOperator(Operator):
    name = "List to Multislot converter"
    category = "Input"
    inputSlots = [InputSlot("List", stype = "sequence")]
    outputSlots = [MultiOutputSlot("Items", level = 1)]
    
    def notifyConnectAll(self):
        inputSlot = self.inputs["List"]
        liste = self.inputs["List"].value
        self.list= liste
        self.outputs["Items"].resize(len(self.list))
        for o in self.outputs["Items"]:
            o._dtype = object
            o._shape = (1,)
    
    def getSubOutSlot(self, slots, indexes, key, result):
        result[0] = self.list[indexes[0]]
>>>>>>> 7ef97ea4
<|MERGE_RESOLUTION|>--- conflicted
+++ resolved
@@ -31,9 +31,7 @@
         self._lock.acquire()
         destination[:] = self._data.__getitem__(key)
         self._lock.release()
-<<<<<<< HEAD
-        
-=======
+
         
         
         
@@ -53,5 +51,4 @@
             o._shape = (1,)
     
     def getSubOutSlot(self, slots, indexes, key, result):
-        result[0] = self.list[indexes[0]]
->>>>>>> 7ef97ea4
+        result[0] = self.list[indexes[0]]