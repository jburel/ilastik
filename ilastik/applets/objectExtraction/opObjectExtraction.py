--- conflicted
+++ resolved
@@ -426,79 +426,6 @@
         # Our Input slots are directly fed into the cache,
         #  so all calls to __setitem__ are forwarded automatically
 
-<<<<<<< HEAD
-    @staticmethod
-    def createExportTable(features):
-        ''' This function takes the features as produced by the RegionFeatures slot
-            and transforms them into a flat table, which is later used for exporting
-            object-level data to csv and h5 files. The columns of the table are as follows:
-            (t, object index, feature 1, feature 2, ...). Row-wise object index increases
-            faster than time, so first all objects for time 0 are exported, then for time 1, etc  '''
-
-        ntimes = len(list(features.keys()))
-        nplugins = len(list(features[0].keys()))
-        nchannels = 0
-        nobjects = []
-        dtype_names = []
-        dtype_types = []
-        for t, plugin_name in features.items():
-            feat0 = list(plugin_name.values())[0]
-            feat0_name = list(feat0.keys())[0]
-            feat0_array = list(feat0.values())[0]
-            nobjects.append(feat0_array.shape[0])
-                
-                
-        for plugin_name, plugins in features[0].items():
-            for feature_name, feature_array in plugins.items():
-                feature_channels = feature_array.shape[-1]
-                nchannels += feature_channels
-                if feature_channels==1:
-                    dtype_names.append(plugin_name + ", "+feature_name)
-                    dtype_types.append(feature_array.dtype)
-                else:
-                    for ich in range(feature_channels):
-                        dtype_names.append(plugin_name + ", "+ feature_name+"_ch_%d"%ich)
-                        dtype_types.append(feature_array.dtype)
-                    
-        nchannels += 2 #true channels + time value + explicit object id
-        
-        dtype_names.insert(0, "Time")
-        dtype_names.insert(0, "Object id")
-        
-        # Some versions of numpy can't handle unicode names.
-        # Convert to str.
-        dtype_names = list(map(str, dtype_names))
-        
-        dtype_types.insert(0, numpy.dtype(numpy.uint32).str)
-        dtype_types.insert(0, numpy.dtype(numpy.uint32).str)
-        
-        nobjects_total = sum(nobjects)
-        
-        table = numpy.zeros(nobjects_total, dtype = {'names': dtype_names, 'formats': dtype_types})
-        
-        #table = numpy.zeros(4, dtype = {'names': ['Mean', 'Coord<Maximum>_ch_0'], \
-        #                           'formats': [numpy.dtype(numpy.uint32), numpy.dtype(numpy.uint8)]})
-        
-        
-        start = 0
-        finish = start
-        for itime in range(ntimes):
-            finish = start+nobjects[itime]
-            table["Object id"][start: finish] = numpy.arange(nobjects[itime])
-            table["Time"][start: finish] = itime
-            nfeat = 2
-            for plugin_name, plugins in features[itime].items():
-                for feature_name, feature_array in plugins.items():
-                    nchannels = feature_array.shape[-1]
-                    for ich in range(nchannels):
-                        table[dtype_names[nfeat]][start: finish] = feature_array[:, ich]
-                        nfeat += 1
-            start = finish
-        
-        return table
-        
-=======
->>>>>>> b6023132
 
 class OpRegionFeatures(Operator):
     """Produces region features for time-stacked 3d+c volumes
@@ -673,9 +600,6 @@
         # do global features
         logger.debug("Computing global and default features")
         global_features = {}
-<<<<<<< HEAD
-        for plugin_name, feature_dict in feature_names.items():
-=======
         pool = RequestPool()
 
 
@@ -683,8 +607,6 @@
             plugin_inner = pluginManager.getPluginByName(plugin_name, "ObjectFeatures")
             global_features[plugin_name] = plugin_inner.plugin_object.compute_global(image, labels, feature_dict, axes)
 
-        for plugin_name, feature_dict in feature_names.iteritems():
->>>>>>> b6023132
             if plugin_name == default_features_key:
                 continue
             pool.add(Request(partial(compute_for_one_plugin, plugin_name, feature_dict)))
