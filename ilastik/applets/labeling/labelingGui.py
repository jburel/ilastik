# This program is free software; you can redistribute it and/or
# modify it under the terms of the GNU General Public License
# as published by the Free Software Foundation; either version 2
# of the License, or (at your option) any later version.
#
# This program is distributed in the hope that it will be useful,
# but WITHOUT ANY WARRANTY; without even the implied warranty of
# MERCHANTABILITY or FITNESS FOR A PARTICULAR PURPOSE. See the
# GNU General Public License for more details.
#
# You should have received a copy of the GNU General Public License
# along with this program; if not, write to the Free Software Foundation,
# Inc., 51 Franklin Street, Fifth Floor, Boston, MA 02110-1301, USA.
#
# Copyright 2011-2014, the ilastik developers

# Built-in
import os
import re
import logging
import itertools
from functools import partial

# Third-party
import numpy
from PyQt4 import uic
from PyQt4.QtCore import Qt
from PyQt4.QtGui import QIcon, QColor, QShortcut, QKeySequence, QApplication

# HCI
from volumina.api import LazyflowSinkSource, ColortableLayer
from volumina.utility import ShortcutManager, PreferencesManager
from ilastik.shell.gui.iconMgr import ilastikIcons
from ilastik.widgets.labelListView import Label
from ilastik.widgets.labelListModel import LabelListModel

# ilastik
from ilastik.utility import bind 
from ilastik.utility.gui import ThunkEventHandler, threadRouted
from ilastik.applets.layerViewer.layerViewerGui import LayerViewerGui

# Loggers
logger = logging.getLogger(__name__)

#===----------------------------------------------------------------------------------------------------------------===

class Tool():
    """Enumerate the types of toolbar buttons."""
    Navigation = 0 # Arrow
    Paint      = 1
    Erase      = 2
    Threshold  = 3

class LabelingGui(LayerViewerGui):
    """
    Provides all the functionality of a simple layerviewer
    applet with the added functionality of labeling.
    """
    ###########################################
    ### AppletGuiInterface Concrete Methods ###
    ###########################################

    def centralWidget( self ):
        return self

    def appletDrawer(self):
        return self._labelControlUi

    def stopAndCleanUp(self):
        super(LabelingGui, self).stopAndCleanUp()

        for fn in self.__cleanup_fns:
            fn()

    ###########################################
    ###########################################

    @property
    def minLabelNumber(self):
        return self._minLabelNumber
    @minLabelNumber.setter
    def minLabelNumber(self, n):
        self._minLabelNumer = n
        while self._labelControlUi.labelListModel.rowCount() < n:
            self._addNewLabel()
    @property
    def maxLabelNumber(self):
        return self._maxLabelNumber
    @maxLabelNumber.setter
    def maxLabelNumber(self, n):
        self._maxLabelNumber = n
        while self._labelControlUi.labelListModel.rowCount() < n:
            self._removeLastLabel()

    @property
    def labelingDrawerUi(self):
        return self._labelControlUi

    @property
    def labelListData(self):
        return self._labelControlUi.labelListModel

    def selectLabel(self, labelIndex):
        """Programmatically select the given labelIndex, which start from 0.
           Equivalent to clicking on the (labelIndex+1)'th position in the label widget."""
        self._labelControlUi.labelListModel.select(labelIndex)

    class LabelingSlots(object):
        """
        This class serves as the parameter for the LabelingGui constructor.
        It provides the slots that the labeling GUI uses to source labels to the display and sink labels from the
        user's mouse clicks.
        """
        def __init__(self):
            # Slot to insert elements onto
            self.labelInput = None # labelInput.setInSlot(xxx)
            # Slot to read elements from
            self.labelOutput = None # labelOutput.get(roi)
            # Slot that determines which label value corresponds to erased values
            self.labelEraserValue = None # labelEraserValue.setValue(xxx)
            # Slot that is used to request wholesale label deletion
            self.labelDelete = None # labelDelete.setValue(xxx)
            # Slot that gives a list of label names
            self.labelNames = None # labelNames.value

            # Slot to specify which images the user is allowed to label.
            self.labelsAllowed = None # labelsAllowed.value == True

    def __init__(self, parentApplet, labelingSlots, topLevelOperatorView, drawerUiPath=None, rawInputSlot=None, crosshair=True):
        """
        Constructor.

        :param labelingSlots: Provides the slots needed for sourcing/sinking label data.  See LabelingGui.LabelingSlots
                              class source for details.
        :param topLevelOperatorView: is provided to the LayerViewerGui (the base class)
        :param drawerUiPath: can be given if you provide an extended drawer UI file.  Otherwise a default one is used.
        :param rawInputSlot: Data from the rawInputSlot parameter will be displayed directly underneath the elements
                             (if provided).
        """

        # Do have have all the slots we need?
        assert isinstance(labelingSlots, LabelingGui.LabelingSlots)
        assert labelingSlots.labelInput is not None, "Missing a required slot."
        assert labelingSlots.labelOutput is not None, "Missing a required slot."
        assert labelingSlots.labelEraserValue is not None, "Missing a required slot."
        assert labelingSlots.labelDelete is not None, "Missing a required slot."
        assert labelingSlots.labelNames is not None, "Missing a required slot."
        assert labelingSlots.labelsAllowed is not None, "Missing a required slot."

        self.__cleanup_fns = []

        self._labelingSlots = labelingSlots
        self._minLabelNumber = 0
        self._maxLabelNumber = 99 #100 or 255 is reserved for eraser

        self._rawInputSlot = rawInputSlot

        self._labelingSlots.labelNames.notifyDirty( bind(self._updateLabelList) )
        self.__cleanup_fns.append( partial( self._labelingSlots.labelNames.unregisterDirty, bind(self._updateLabelList) ) )
        
        self._colorTable16 = self._createDefault16ColorColorTable()
        self._programmaticallyRemovingLabels = False

        if drawerUiPath is None:
            # Default ui file
            drawerUiPath = os.path.split(__file__)[0] + '/labelingDrawer.ui'
        self._initLabelUic(drawerUiPath)

        # Init base class
        super(LabelingGui, self).__init__(parentApplet,
                                          topLevelOperatorView,
                                          [labelingSlots.labelInput, labelingSlots.labelOutput],
                                          crosshair=crosshair)

        self.__initShortcuts()
        self._labelingSlots.labelEraserValue.setValue(self.editor.brushingModel.erasingNumber)

        # Register for thunk events (easy UI calls from non-GUI threads)
        self.thunkEventHandler = ThunkEventHandler(self)
        self._changeInteractionMode(Tool.Navigation)

    def _initLabelUic(self, drawerUiPath):
        _labelControlUi = uic.loadUi(drawerUiPath)

        # We own the applet bar ui
        self._labelControlUi = _labelControlUi

        # Initialize the label list model
        model = LabelListModel()
        _labelControlUi.labelListView.setModel(model)
        _labelControlUi.labelListModel=model
        _labelControlUi.labelListModel.rowsRemoved.connect(self._onLabelRemoved)
        _labelControlUi.labelListModel.elementSelected.connect(self._onLabelSelected)

        # Connect Applet GUI to our event handlers
        if hasattr(_labelControlUi, "AddLabelButton"):
            _labelControlUi.AddLabelButton.setIcon( QIcon(ilastikIcons.AddSel) )
            _labelControlUi.AddLabelButton.clicked.connect( bind(self._addNewLabel) )
        _labelControlUi.labelListModel.dataChanged.connect(self.onLabelListDataChanged)

        # Initialize the arrow tool button with an icon and handler
        iconPath = os.path.split(__file__)[0] + "/icons/arrow.png"
        arrowIcon = QIcon(iconPath)
        _labelControlUi.arrowToolButton.setIcon(arrowIcon)
        _labelControlUi.arrowToolButton.setCheckable(True)
        _labelControlUi.arrowToolButton.clicked.connect( lambda checked: self._handleToolButtonClicked(checked, Tool.Navigation) )

        # Initialize the paint tool button with an icon and handler
        paintBrushIconPath = os.path.split(__file__)[0] + "/icons/paintbrush.png"
        paintBrushIcon = QIcon(paintBrushIconPath)
        _labelControlUi.paintToolButton.setIcon(paintBrushIcon)
        _labelControlUi.paintToolButton.setCheckable(True)
        _labelControlUi.paintToolButton.clicked.connect( lambda checked: self._handleToolButtonClicked(checked, Tool.Paint) )

        # Initialize the erase tool button with an icon and handler
        eraserIconPath = os.path.split(__file__)[0] + "/icons/eraser.png"
        eraserIcon = QIcon(eraserIconPath)
        _labelControlUi.eraserToolButton.setIcon(eraserIcon)
        _labelControlUi.eraserToolButton.setCheckable(True)
        _labelControlUi.eraserToolButton.clicked.connect( lambda checked: self._handleToolButtonClicked(checked, Tool.Erase) )

        # Initialize the thresholding tool
        thresholdIconPath = os.path.split(__file__)[0] + "/icons/threshold.png"
        thresholdIcon = QIcon(thresholdIconPath)
        _labelControlUi.thresToolButton.setIcon(thresholdIcon)
        _labelControlUi.thresToolButton.setCheckable(True)
        _labelControlUi.thresToolButton.clicked.connect( lambda checked: self._handleToolButtonClicked(checked, Tool.Threshold) )


        # This maps tool types to the buttons that enable them
        self.toolButtons = { Tool.Navigation : _labelControlUi.arrowToolButton,
                             Tool.Paint      : _labelControlUi.paintToolButton,
                             Tool.Erase      : _labelControlUi.eraserToolButton,
                             Tool.Threshold  : _labelControlUi.thresToolButton}

        self.brushSizes = [ 1, 3, 5, 7, 11, 23, 31, 61 ]

        for size in self.brushSizes:
            _labelControlUi.brushSizeComboBox.addItem( str(size) )

        _labelControlUi.brushSizeComboBox.currentIndexChanged.connect(self._onBrushSizeChange)

        self.paintBrushSizeIndex = PreferencesManager().get( 'labeling', 'paint brush size', default=0 )
        self.eraserSizeIndex = PreferencesManager().get( 'labeling', 'eraser brush size', default=4 )

    def onLabelListDataChanged(self, topLeft, bottomRight):
        """Handle changes to the label list selections."""
        firstRow = topLeft.row()
        lastRow  = bottomRight.row()

        firstCol = topLeft.column()
        lastCol  = bottomRight.column()

        # We only care about the color column
        if firstCol <= 0 <= lastCol:
            assert(firstRow == lastRow) # Only one data item changes at a time

            #in this case, the actual data (for example color) has changed
            color = self._labelControlUi.labelListModel[firstRow].brushColor()
            self._colorTable16[firstRow+1] = color.rgba()
            self.editor.brushingModel.setBrushColor(color)

            # Update the label layer colortable to match the list entry
            labellayer = self._getLabelLayer()
            if labellayer is not None:
                labellayer.colorTable = self._colorTable16

    def __initShortcuts(self):
        mgr = ShortcutManager()
        ActionInfo = ShortcutManager.ActionInfo
        shortcutGroupName = "Labeling"

        if hasattr(self.labelingDrawerUi, "AddLabelButton"):
<<<<<<< HEAD
            addLabel = QShortcut( QKeySequence("a"), self, member=self.labelingDrawerUi.AddLabelButton.click )
            mgr.register( shortcutGroupName,
                          "Add New Label Class",
                          addLabel,
                          self.labelingDrawerUi.AddLabelButton )

        navMode = QShortcut( QKeySequence("n"), self.labelingDrawerUi.arrowToolButton, member=self.labelingDrawerUi.arrowToolButton.click )
        mgr.register( shortcutGroupName,
                      "Navigation Cursor",
                      navMode,
                      self.labelingDrawerUi.arrowToolButton )

        brushMode = QShortcut( QKeySequence("b"), self.labelingDrawerUi.paintToolButton, member=self.labelingDrawerUi.paintToolButton.click )
        mgr.register( shortcutGroupName,
                      "Brush Cursor",
                      brushMode,
                      self.labelingDrawerUi.paintToolButton )

        eraserMode = QShortcut( QKeySequence("e"), self.labelingDrawerUi.eraserToolButton, member=self.labelingDrawerUi.eraserToolButton.click )
        mgr.register( shortcutGroupName,
                      "Eraser Cursor",
                      eraserMode,
                      self.labelingDrawerUi.eraserToolButton )
        
        thresholdMode = QShortcut( QKeySequence("t"), self, member=self.labelingDrawerUi.thresToolButton.click )
        mgr.register( shortcutGroupName,
                      "Thresholding",
                      thresholdMode,
                      self.labelingDrawerUi.thresToolButton )

        '''
        changeBrushSize = QShortcut( QKeySequence("c"), self, member=self.labelingDrawerUi.brushSizeComboBox.showPopup )
        mgr.register( shortcutGroupName,
                      "Change Brush Size",
                      changeBrushSize,
                      self.labelingDrawerUi.brushSizeComboBox )
        '''
=======
            mgr.register("a", ActionInfo( shortcutGroupName,
                                          "New Label",
                                          "Add New Label Class",
                                          self.labelingDrawerUi.AddLabelButton.click,
                                          self.labelingDrawerUi.AddLabelButton,
                                          self.labelingDrawerUi.AddLabelButton ) )

        mgr.register( "n", ActionInfo( shortcutGroupName,
                                       "Navigation Cursor",
                                       "Navigation Cursor",
                                       self.labelingDrawerUi.arrowToolButton.click,
                                       self.labelingDrawerUi.arrowToolButton,
                                       self.labelingDrawerUi.arrowToolButton ) )

        mgr.register( "b", ActionInfo( shortcutGroupName,
                                       "Brush Cursor",
                                       "Brush Cursor",
                                       self.labelingDrawerUi.paintToolButton.click,
                                       self.labelingDrawerUi.paintToolButton,
                                       self.labelingDrawerUi.paintToolButton ) )

        mgr.register( "e", ActionInfo( shortcutGroupName,
                                       "Eraser Cursor",
                                       "Eraser Cursor",
                                       self.labelingDrawerUi.eraserToolButton.click,
                                       self.labelingDrawerUi.eraserToolButton,
                                       self.labelingDrawerUi.eraserToolButton ) )
>>>>>>> e7842243

        self._labelShortcuts = []

    def _updateLabelShortcuts(self):
        numShortcuts = len(self._labelShortcuts)
        numRows = len(self._labelControlUi.labelListModel)

        mgr = ShortcutManager()
        ActionInfo = ShortcutManager.ActionInfo
        # Add any shortcuts we don't have yet.
        for i in range(numShortcuts,numRows):
            toolTipObject = LabelListModel.EntryToolTipAdapter(self._labelControlUi.labelListModel, i)
            action_info = ActionInfo( "Labeling", 
                                      "Select Label {}".format(i+1),
                                      "Select Label {}".format(i+1),
                                      partial(self._labelControlUi.labelListView.selectRow, i),
                                      self._labelControlUi.labelListView,
                                      toolTipObject )
            mgr.register( str(i+1), action_info )
            self._labelShortcuts.append( action_info )

        # Make sure that all shortcuts have an appropriate description
        for i in range(numRows):
            action_info = self._labelShortcuts[i]
            description = "Select " + self._labelControlUi.labelListModel[i].name
            new_action_info = mgr.update_description(action_info, description)
            self._labelShortcuts[i] = new_action_info

    def hideEvent(self, event):
        """
        QT event handler.
        The user has selected another applet or is closing the whole app.
        Save all preferences.
        """
        with PreferencesManager() as prefsMgr:
            prefsMgr.set('labeling', 'paint brush size', self.paintBrushSizeIndex)
            prefsMgr.set('labeling', 'eraser brush size', self.eraserSizeIndex)
        super(LabelingGui, self).hideEvent(event)

    def _handleToolButtonClicked(self, checked, toolId):
        """
        Called when the user clicks any of the "tool" buttons in the label applet bar GUI.
        """
        if not checked:
            # Users can only *switch between* tools, not turn them off.
            # If they try to turn a button off, re-select it automatically.
            self.toolButtons[toolId].setChecked(True)
        else:
            # If the user is checking a new button
            self._changeInteractionMode( toolId )

    @threadRouted
    def _changeInteractionMode( self, toolId ):
        """
        Implement the GUI's response to the user selecting a new tool.
        """
        # Uncheck all the other buttons
        for tool, button in self.toolButtons.items():
            if tool != toolId:
                button.setChecked(False)

        # If we have no editor, we can't do anything yet
        if self.editor is None:
            return

        # The volume editor expects one of two specific names
        modeNames = { Tool.Navigation   : "navigation",
                      Tool.Paint        : "brushing",
                      Tool.Erase        : "brushing" ,
                      Tool.Threshold    : "thresholding"}

        # If the user can't label this image, disable the button and say why its disabled
        labelsAllowed = False

        labelsAllowedSlot = self._labelingSlots.labelsAllowed
        if labelsAllowedSlot.ready():
            labelsAllowed = labelsAllowedSlot.value

            if hasattr(self._labelControlUi, "AddLabelButton"):
                if not labelsAllowed or self._labelControlUi.labelListModel.rowCount() == self.maxLabelNumber:
                    self._labelControlUi.AddLabelButton.setEnabled(False)
                if labelsAllowed:
                    self._labelControlUi.AddLabelButton.setText("Add Label")
                else:
                    self._labelControlUi.AddLabelButton.setText("(Labeling Not Allowed)")

        e = labelsAllowed & (self._labelControlUi.labelListModel.rowCount() > 0)
        self._gui_enableLabeling(e)
        
        if labelsAllowed:
            # Update the applet bar caption
            if toolId == Tool.Navigation:
                # update GUI 
                self._gui_setNavigation()
                
            elif toolId == Tool.Paint:
                # If necessary, tell the brushing model to stop erasing
                if self.editor.brushingModel.erasing:
                    self.editor.brushingModel.disableErasing()
                # Set the brushing size
                brushSize = self.brushSizes[self.paintBrushSizeIndex]
                self.editor.brushingModel.setBrushSize(brushSize)
                # update GUI 
                self._gui_setBrushing()

            elif toolId == Tool.Erase:
                # If necessary, tell the brushing model to start erasing
                if not self.editor.brushingModel.erasing:
                    self.editor.brushingModel.setErasing()
                # Set the brushing size
                eraserSize = self.brushSizes[self.eraserSizeIndex]
                self.editor.brushingModel.setBrushSize(eraserSize)
                # update GUI 
                self._gui_setErasing()
            elif toolId == Tool.Threshold:
                self._gui_setThresholding()

        self.editor.setInteractionMode( modeNames[toolId] )
        self._toolId = toolId
        
    def _gui_setThresholding(self):
        self._labelControlUi.brushSizeComboBox.setEnabled(False)
        self._labelControlUi.brushSizeCaption.setEnabled(False)
        self._labelControlUi.thresToolButton.setChecked(True)

    def _gui_setErasing(self):
        self._labelControlUi.brushSizeComboBox.setEnabled(True)
        self._labelControlUi.brushSizeCaption.setEnabled(True)
        self._labelControlUi.eraserToolButton.setChecked(True)
        self._labelControlUi.brushSizeCaption.setText("Size:")
        self._labelControlUi.brushSizeComboBox.setCurrentIndex(self.eraserSizeIndex)
    def _gui_setNavigation(self):
        self._labelControlUi.brushSizeComboBox.setEnabled(False)
        self._labelControlUi.brushSizeCaption.setEnabled(False)
        self._labelControlUi.arrowToolButton.setChecked(True)
        # self._labelControlUi.arrowToolButton.setChecked(True) # why twice?
    def _gui_setBrushing(self):
        self._labelControlUi.brushSizeComboBox.setEnabled(True)
        self._labelControlUi.brushSizeCaption.setEnabled(True)
        # Make sure the paint button is pressed
        self._labelControlUi.paintToolButton.setChecked(True)
        # Show the brush size control and set its caption
        self._labelControlUi.brushSizeCaption.setText("Size:")
        # Make sure the GUI reflects the correct size
        self._labelControlUi.brushSizeComboBox.setCurrentIndex(self.paintBrushSizeIndex)
    def _gui_enableLabeling(self, enable):
        self._labelControlUi.paintToolButton.setEnabled(enable)
        self._labelControlUi.eraserToolButton.setEnabled(enable)
        self._labelControlUi.brushSizeCaption.setEnabled(enable)
        self._labelControlUi.brushSizeComboBox.setEnabled(enable)


    def _onBrushSizeChange(self, index):
        """
        Handle the user's new brush size selection.
        Note: The editor's brushing model currently maintains only a single
              brush size, which is used for both painting and erasing.
              However, we maintain two different sizes for the user and swap
              them depending on which tool is selected.
        """
        newSize = self.brushSizes[index]
        if self.editor.brushingModel.erasing:
            self.eraserSizeIndex = index
            self.editor.brushingModel.setBrushSize(newSize)
        else:
            self.paintBrushSizeIndex = index
            self.editor.brushingModel.setBrushSize(newSize)

    def _onLabelSelected(self, row):
        logger.debug("switching to label=%r" % (self._labelControlUi.labelListModel[row]))

        # If the user is selecting a label, he probably wants to be in paint mode
        self._changeInteractionMode(Tool.Paint)

        #+1 because first is transparent
        #FIXME: shouldn't be just row+1 here
        self.editor.brushingModel.setDrawnNumber(row+1)
        brushColor = self._labelControlUi.labelListModel[row].brushColor()
        self.editor.brushingModel.setBrushColor( brushColor )

    def _resetLabelSelection(self):
        logger.debug("Resetting label selection")
        if len(self._labelControlUi.labelListModel) > 0:
            self._labelControlUi.labelListView.selectRow(0)
        else:
            self._changeInteractionMode(Tool.Navigation)
        return True

    def _updateLabelList(self):
        """
        This function is called when the number of labels has changed without our knowledge.
        We need to add/remove labels until we have the right number
        """
        # Get the number of labels in the label data
        # (Or the number of the labels the user has added.)
        names = self._labelingSlots.labelNames.value
        numLabels = len(self._labelingSlots.labelNames.value)

        # Add rows until we have the right number
        while self._labelControlUi.labelListModel.rowCount() < numLabels:
            self._addNewLabel()

        # If we have too many rows, remove the rows that aren't in the list of names.
        if self._labelControlUi.labelListModel.rowCount() > len(names):
            indices_to_remove = []
            for i in range(self._labelControlUi.labelListModel.rowCount()):
                if self._labelControlUi.labelListModel[i].name not in names:
                    indices_to_remove.append( i )
        
            for i in reversed(indices_to_remove):
                self._labelControlUi.labelListModel.removeRow(i)

        # synchronize labelNames
        for i,n in enumerate(names):
            self._labelControlUi.labelListModel[i].name = n
                
        if hasattr(self._labelControlUi, "AddLabelButton"):
            self._labelControlUi.AddLabelButton.setEnabled(numLabels < self.maxLabelNumber)

    def _addNewLabel(self):
        QApplication.setOverrideCursor(Qt.WaitCursor)
        
        """
        Add a new label to the label list GUI control.
        Return the new number of labels in the control.
        """
        label = Label( self.getNextLabelName(), self.getNextLabelColor(),
                       pmapColor=self.getNextPmapColor(),
                   )
        label.nameChanged.connect(self._updateLabelShortcuts)
        label.nameChanged.connect(self.onLabelNameChanged)
        label.colorChanged.connect(self.onLabelColorChanged)
        label.pmapColorChanged.connect(self.onPmapColorChanged)

        newRow = self._labelControlUi.labelListModel.rowCount()
        self._labelControlUi.labelListModel.insertRow( newRow, label )
        newColorIndex = self._labelControlUi.labelListModel.index(newRow, 0)
        self.onLabelListDataChanged(newColorIndex, newColorIndex) # Make sure label layer colortable is in sync with the new color

        # Update operator with new name
        operator_names = self._labelingSlots.labelNames.value
        if len(operator_names) < self._labelControlUi.labelListModel.rowCount():
            operator_names.append( label.name )
            self._labelingSlots.labelNames.setValue( operator_names, check_changed=False )

        # Call the 'changed' callbacks immediately to initialize any listeners
        self.onLabelNameChanged()
        self.onLabelColorChanged()
        self.onPmapColorChanged()

        # Make the new label selected
        nlabels = self._labelControlUi.labelListModel.rowCount()
        selectedRow = nlabels-1
        self._labelControlUi.labelListModel.select(selectedRow)

        self._updateLabelShortcuts()
       
        e = self._labelControlUi.labelListModel.rowCount() > 0
        self._gui_enableLabeling(e)
        
        QApplication.restoreOverrideCursor()

    def getNextLabelName(self):
        """
        Return a suitable name for the next label added by the user.
        Subclasses may override this.
        """
        maxNum = 0
        for index, label in enumerate(self._labelControlUi.labelListModel):
            nums = re.findall("\d+", label.name)
            for n in nums:
                maxNum = max(maxNum, int(n))
        return "Label {}".format(maxNum+1)

    def getNextLabelColor(self):
        """
        Return a QColor to use for the next label.
        """
        numLabels = len(self._labelControlUi.labelListModel)
        if numLabels >= len(self._colorTable16)-1:
            # If the color table isn't large enough to handle all our labels,
            #  append a random color
            randomColor = QColor(numpy.random.randint(0,255), numpy.random.randint(0,255), numpy.random.randint(0,255))
            self._colorTable16.append( randomColor.rgba() )

        color = QColor()
        color.setRgba(self._colorTable16[numLabels+1]) # First entry is transparent (for zero label)
        return color

    def getNextPmapColor(self):
        """
        Return a QColor to use for the next label.
        """
        return None

    def onLabelNameChanged(self):
        """
        Subclasses can override this to respond to changes in the label names.
        """
        pass

    def onLabelColorChanged(self):
        """
        Subclasses can override this to respond to changes in the label colors.
        """
        pass
    
    def onPmapColorChanged(self):
        """
        Subclasses can override this to respond to changes in a label associated probability color.
        """
        pass

    def _removeLastLabel(self):
        """
        Programmatically (i.e. not from the GUI) reduce the size of the label list by one.
        """
        self._programmaticallyRemovingLabels = True
        numRows = self._labelControlUi.labelListModel.rowCount()
        # This will trigger the signal that calls _onLabelRemoved()
        self._labelControlUi.labelListModel.removeRow(numRows-1)
        self._updateLabelShortcuts()

        self._programmaticallyRemovingLabels = False

    def _clearLabelListGui(self):
        # Remove rows until we have the right number
        while self._labelControlUi.labelListModel.rowCount() > 0:
            self._removeLastLabel()

    def _onLabelRemoved(self, parent, start, end):
        # Don't respond unless this actually came from the GUI
        if self._programmaticallyRemovingLabels:
            return

        assert start == end
        row = start

        oldcount = self._labelControlUi.labelListModel.rowCount() + 1
        logger.debug("removing label {} out of {}".format( row, oldcount ))

        # Remove the deleted label's color from the color table so that renumbered labels keep their colors.
        oldColor = self._colorTable16.pop(row+1)

        # Recycle the deleted color back into the table (for the next label to be added)
        self._colorTable16.insert(oldcount, oldColor)

        # Update the labellayer colortable with the new color mapping
        labellayer = self._getLabelLayer()
        if labellayer is not None:
            labellayer.colorTable = self._colorTable16

        currentSelection = self._labelControlUi.labelListModel.selectedRow()
        if currentSelection == -1:
            # If we're deleting the currently selected row, then switch to a different row
            self.thunkEventHandler.post( self._resetLabelSelection )

        e = self._labelControlUi.labelListModel.rowCount() > 0
        self._gui_enableLabeling(e)

        # If the gui list model isn't in sync with the operator, update the operator.
        if len(self._labelingSlots.labelNames.value) > self._labelControlUi.labelListModel.rowCount():
            # Changing the deleteLabel input causes the operator (OpBlockedSparseArray)
            #  to search through the entire list of labels and delete the entries for the matching label.
            self._labelingSlots.labelDelete.setValue(row+1)
    
            # We need to "reset" the deleteLabel input to -1 when we're finished.
            #  Otherwise, you can never delete the same label twice in a row.
            #  (Only *changes* to the input are acted upon.)
            self._labelingSlots.labelDelete.setValue(-1)
            
            labelNames = self._labelingSlots.labelNames.value
            labelNames.pop(start)
            self._labelingSlots.labelNames.setValue(labelNames, check_changed=False)
       
    def getLayer(self, name):
        """find a layer by name"""
        try:
            labellayer = itertools.ifilter(lambda l: l.name == name, self.layerstack).next()
        except StopIteration:
            return None
        else:
            return labellayer

    def _getLabelLayer(self):
        return self.getLayer('Labels')

    def createLabelLayer(self, direct=False):
        """
        Return a colortable layer that displays the label slot data, along with its associated label source.
        direct: whether this layer is drawn synchronously by volumina
        """
        labelOutput = self._labelingSlots.labelOutput
        if not labelOutput.ready():
            return (None, None)
        else:
            # Add the layer to draw the labels, but don't add any labels
            labelsrc = LazyflowSinkSource( self._labelingSlots.labelOutput,
                                           self._labelingSlots.labelInput)

            labellayer = ColortableLayer(labelsrc, colorTable = self._colorTable16, direct=direct )
            labellayer.name = "Labels"
            labellayer.ref_object = None

            return labellayer, labelsrc

    def setupLayers(self):
        """
        Sets up the label layer for display by our base class (LayerViewerGui).
        If our subclass overrides this function to add his own layers,
        he **must** call this function explicitly.
        """
        layers = []

        # Labels
        labellayer, labelsrc = self.createLabelLayer()
        if labellayer is not None:
            layers.append(labellayer)

            # Tell the editor where to draw label data
            self.editor.setLabelSink(labelsrc)

        # Side effect 1: We want to guarantee that the label list
        #  is up-to-date before our subclass adds his layers
        self._updateLabelList()

        # Side effect 2: Switch to navigation mode if labels aren't
        #  allowed on this image.
        labelsAllowedSlot = self._labelingSlots.labelsAllowed
        if labelsAllowedSlot.ready() and not labelsAllowedSlot.value:
            self._changeInteractionMode(Tool.Navigation)

        # Raw Input Layer
        if self._rawInputSlot is not None and self._rawInputSlot.ready():
            layer = self.createStandardLayerFromSlot( self._rawInputSlot )
            layer.name = "Raw Input"
            layer.visible = True
            layer.opacity = 1.0

            layers.append(layer)

        return layers

    def _createDefault16ColorColorTable(self):
        colors = []
        # Transparent for the zero label
        colors.append(QColor(0,0,0,0))
        # ilastik v0.5 colors
        colors.append( QColor( Qt.red ) )
        colors.append( QColor( Qt.green ) )
        colors.append( QColor( Qt.yellow ) )
        colors.append( QColor( Qt.blue ) )
        colors.append( QColor( Qt.magenta ) )
        colors.append( QColor( Qt.darkYellow ) )
        colors.append( QColor( Qt.lightGray ) )
        # Additional colors
        colors.append( QColor(255, 105, 180) ) #hot pink
        colors.append( QColor(102, 205, 170) ) #dark aquamarine
        colors.append( QColor(165,  42,  42) ) #brown
        colors.append( QColor(0, 0, 128) )     #navy
        colors.append( QColor(255, 165, 0) )   #orange
        colors.append( QColor(173, 255,  47) ) #green-yellow
        colors.append( QColor(128,0, 128) )    #purple
        colors.append( QColor(240, 230, 140) ) #khaki
        assert len(colors) == 16
        return [c.rgba() for c in colors]<|MERGE_RESOLUTION|>--- conflicted
+++ resolved
@@ -271,45 +271,7 @@
         shortcutGroupName = "Labeling"
 
         if hasattr(self.labelingDrawerUi, "AddLabelButton"):
-<<<<<<< HEAD
-            addLabel = QShortcut( QKeySequence("a"), self, member=self.labelingDrawerUi.AddLabelButton.click )
-            mgr.register( shortcutGroupName,
-                          "Add New Label Class",
-                          addLabel,
-                          self.labelingDrawerUi.AddLabelButton )
-
-        navMode = QShortcut( QKeySequence("n"), self.labelingDrawerUi.arrowToolButton, member=self.labelingDrawerUi.arrowToolButton.click )
-        mgr.register( shortcutGroupName,
-                      "Navigation Cursor",
-                      navMode,
-                      self.labelingDrawerUi.arrowToolButton )
-
-        brushMode = QShortcut( QKeySequence("b"), self.labelingDrawerUi.paintToolButton, member=self.labelingDrawerUi.paintToolButton.click )
-        mgr.register( shortcutGroupName,
-                      "Brush Cursor",
-                      brushMode,
-                      self.labelingDrawerUi.paintToolButton )
-
-        eraserMode = QShortcut( QKeySequence("e"), self.labelingDrawerUi.eraserToolButton, member=self.labelingDrawerUi.eraserToolButton.click )
-        mgr.register( shortcutGroupName,
-                      "Eraser Cursor",
-                      eraserMode,
-                      self.labelingDrawerUi.eraserToolButton )
-        
-        thresholdMode = QShortcut( QKeySequence("t"), self, member=self.labelingDrawerUi.thresToolButton.click )
-        mgr.register( shortcutGroupName,
-                      "Thresholding",
-                      thresholdMode,
-                      self.labelingDrawerUi.thresToolButton )
-
-        '''
-        changeBrushSize = QShortcut( QKeySequence("c"), self, member=self.labelingDrawerUi.brushSizeComboBox.showPopup )
-        mgr.register( shortcutGroupName,
-                      "Change Brush Size",
-                      changeBrushSize,
-                      self.labelingDrawerUi.brushSizeComboBox )
-        '''
-=======
+
             mgr.register("a", ActionInfo( shortcutGroupName,
                                           "New Label",
                                           "Add New Label Class",
@@ -337,7 +299,14 @@
                                        self.labelingDrawerUi.eraserToolButton.click,
                                        self.labelingDrawerUi.eraserToolButton,
                                        self.labelingDrawerUi.eraserToolButton ) )
->>>>>>> e7842243
+        
+        mgr.register( "t", ActionInfo( shortcutGroupName,
+                                       "Thresholding",
+                                       "Thresholding",
+                                       self.labelingDrawerUi.thresToolButton.click,
+                                       self.labelingDrawerUi.thresToolButton,
+                                       self.labelingDrawerUi.thresToolButton ) )
+        
 
         self._labelShortcuts = []
 
