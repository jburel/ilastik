from PyQt4.QtGui import QColor, QFileDialog

from volumina.api import LazyflowSource, ColortableLayer
import volumina.colortables as colortables

from lazyflow.operators.generic import axisTagsToString
from lazyflow.rtype import SubRegion
from lazyflow.utility import Tracer

import logging
import os
import numpy as np
import vigra
from ilastik.applets.tracking.base.trackingUtilities import relabel,write_events
from volumina.layer import GrayscaleLayer
from ilastik.applets.layerViewer.layerViewerGui import LayerViewerGui

logger = logging.getLogger(__name__)
traceLogger = logging.getLogger('TRACE.' + __name__)

class TrackingGuiBase( LayerViewerGui ):
    """
    """
    
    withMergers=False
    
    ###########################################
    ### AppletGuiInterface Concrete Methods ###
    ###########################################            
    
    def appletDrawer( self ):
        return self._drawer

    def reset( self ):
        print "TrackinGui.reset(): not implemented"

    
    ###########################################
    ###########################################
    
    def __init__(self, topLevelOperatorView):
        """
        """
        self._initColors()
        
        self.topLevelOperatorView = topLevelOperatorView
        super(TrackingGuiBase, self).__init__(topLevelOperatorView)
        
        self.mainOperator = topLevelOperatorView
        
        if self.mainOperator.LabelImage.meta.shape:
            self.editor.dataShape = self.mainOperator.LabelImage.meta.shape
        self.mainOperator.LabelImage.notifyMetaChanged( self._onMetaChanged)
            


    def _onMetaChanged( self, slot ):
        if slot is self.mainOperator.LabelImage:
            if slot.meta.shape:                
                self.editor.dataShape = slot.meta.shape

                maxt = slot.meta.shape[0] - 1
                self._setRanges()
                self._drawer.from_time.setValue(0)                
                self._drawer.to_time.setValue(maxt)
            
        if slot is self.mainOperator.RawImage:    
            if slot.meta.shape and not self.rawsrc:    
                self.rawsrc = LazyflowSource( self.mainOperator.RawImage )
                layerraw = GrayscaleLayer( self.rawsrc )
                layerraw.name = "Raw"
                self.layerstack.append( layerraw )
        
    def _onReady( self, slot ):
        if slot is self.mainOperator.RawImage:
            if slot.meta.shape and not self.rawsrc:
                self.rawsrc = LazyflowSource( self.mainOperator.RawImage )
                layerraw = GrayscaleLayer( self.rawsrc )    
                layerraw.name = "Raw"
                self.layerstack.append( layerraw )

    
    def setupLayers( self ):        
        layers = []
        
        if "MergerOutput" in self.topLevelOperatorView.outputs:
            ct = colortables.create_default_8bit()
            for i in range(7):
                ct[i] = self.mergerColors[i].rgba()
            self.mergersrc = LazyflowSource( self.topLevelOperatorView.MergerOutput )
            mergerLayer = ColortableLayer( self.mergersrc, ct )
            mergerLayer.name = "Merger"
            mergerLayer.visible = True
            layers.append(mergerLayer)     
            
            
        ct = colortables.create_random_16bit()
        ct[0] = QColor(0,0,0,0).rgba() # make 0 transparent
        ct[1] = QColor(128,128,128,255).rgba() # misdetections have id 1 and will be indicated by grey
        self.trackingsrc = LazyflowSource( self.topLevelOperatorView.Output )
        trackingLayer = ColortableLayer( self.trackingsrc, ct )
        trackingLayer.name = "Tracking"
        trackingLayer.visible = True
        trackingLayer.opacity = 0.8
        layers.append(trackingLayer)
        
        
        self.objectssrc = LazyflowSource( self.topLevelOperatorView.LabelImage )
#        ct = colortables.create_default_8bit()
        ct = colortables.create_random_16bit()
        ct[0] = QColor(0,0,0,0).rgba() # make 0 transparent
        objLayer = ColortableLayer( self.objectssrc, ct )
        objLayer.name = "Objects"
        objLayer.opacity = 0.8
        objLayer.visible = True
        layers.append(objLayer)


        ## raw data layer
        self.rawsrc = None
        self.rawsrc = LazyflowSource( self.mainOperator.RawImage )
        rawLayer = GrayscaleLayer( self.rawsrc )
        rawLayer.name = "Raw"        
        layers.insert( len(layers), rawLayer )   
        
        
        if self.topLevelOperatorView.LabelImage.meta.shape:
            self.editor.dataShape = self.topLevelOperatorView.LabelImage.meta.shape

            maxt = self.topLevelOperatorView.LabelImage.meta.shape[0] - 1
            maxx = self.topLevelOperatorView.LabelImage.meta.shape[1] - 1
            maxy = self.topLevelOperatorView.LabelImage.meta.shape[2] - 1
            maxz = self.topLevelOperatorView.LabelImage.meta.shape[3] - 1
        
            self._setRanges()
            self._drawer.from_time.setValue(0)
            self._drawer.to_time.setValue(maxt) 
            self._drawer.from_x.setValue(0)
            self._drawer.to_x.setValue(maxx)
            self._drawer.from_y.setValue(0)
            self._drawer.to_y.setValue(maxy)   
            self._drawer.from_z.setValue(0)    
            self._drawer.to_z.setValue(maxz)
            
#            self._drawer.lineageFromBox.setRange(0,maxt-1)
#            self._drawer.lineageFromBox.setValue(0)
#            self._drawer.lineageToBox.setRange(0,maxt-2)
#            self._drawer.lineageToBox.setValue(maxt-2)    
        
        self.topLevelOperatorView.RawImage.notifyReady( self._onReady )
        self.topLevelOperatorView.RawImage.notifyMetaChanged( self._onMetaChanged )
        
        return layers


    def _setRanges(self):
        maxt = self.topLevelOperatorView.LabelImage.meta.shape[0] - 1
        maxx = self.topLevelOperatorView.LabelImage.meta.shape[1] - 1
        maxy = self.topLevelOperatorView.LabelImage.meta.shape[2] - 1
        maxz = self.topLevelOperatorView.LabelImage.meta.shape[3] - 1
        
        from_time = self._drawer.from_time
        to_time = self._drawer.to_time
        from_x = self._drawer.from_x
        to_x = self._drawer.to_x
        from_y = self._drawer.from_y
        to_y = self._drawer.to_y
        from_z = self._drawer.from_z
        to_z = self._drawer.to_z
                
        from_time.setRange(0, to_time.value()-1)        
        to_time.setRange(from_time.value()+1,maxt)      
        
        from_x.setRange(0,to_x.value())
        to_x.setRange(from_x.value(),maxx)
        
        from_y.setRange(0,to_y.value())
        to_y.setRange(from_y.value(),maxy)
        
        from_z.setRange(0,to_z.value())
        to_z.setRange(from_z.value(),maxz)
        

    def _initColors(self):
        self.mergerColors = [
                             QColor(0,0,0,0),
                             QColor(1,1,1,0),
                             QColor(255,0,0,255),
                             QColor(0,255,0,255),
                             QColor(0,0,255,255),
                             QColor(255,128,128,255),
                             QColor(128,255,128,255),
                             QColor(128,128,255,255)
                             ]
        
    def _labelSetStyleSheet(self, qlabel, qcolor):        
        qlabel.setAutoFillBackground(True)                 
        values = "{r}, {g}, {b}, {a}".format(r = qcolor.red(),
                                     g = qcolor.green(),
                                     b = qcolor.blue(),
                                     a = qcolor.alpha()
                                     )
        qlabel.setStyleSheet("QLabel { color: rgba(0,0,0,255); background-color: rgba("+values+"); }")
            
    def _loadUiFile(self):
        raise NotImplementedError
    
    def initAppletDrawerUi(self):        
        self._drawer = self._loadUiFile()
        
        self._drawer.TrackButton.pressed.connect(self._onTrackButtonPressed)
        self._drawer.exportButton.pressed.connect(self._onExportButtonPressed)
        self._drawer.exportTifButton.pressed.connect(self._onExportTifButtonPressed)
#        self._drawer.lineageTreeButton.pressed.connect(self._onLineageTreeButtonPressed)
#        self._drawer.lineageFileNameButton.pressed.connect(self._onLineageFileNameButton)
#        self._drawer.lineageFileNameEdit.setText(os.getenv('HOME') + '/lineage.png')

        self._drawer.from_time.valueChanged.connect(self._setRanges)
        self._drawer.from_x.valueChanged.connect(self._setRanges)
        self._drawer.from_y.valueChanged.connect(self._setRanges)
        self._drawer.from_z.valueChanged.connect(self._setRanges)
        self._drawer.to_time.valueChanged.connect(self._setRanges)
        self._drawer.to_x.valueChanged.connect(self._setRanges)
        self._drawer.to_y.valueChanged.connect(self._setRanges)
        self._drawer.to_z.valueChanged.connect(self._setRanges)
        


    def _onExportButtonPressed(self):
        directory = QFileDialog.getExistingDirectory(self, 'Select Directory',os.getenv('HOME'))      
        
        if directory is None:
            print "cancelled."
            return
        
        # determine from_time (it could has been changed in the GUI meanwhile)
        for t_from, label2color_at in enumerate(self.mainOperator.label2color):
            if len(label2color_at) == 0:                
                continue
            else:
                break
            
        print "Saving first label image..."
        key = []
        for idx, flag in enumerate(axisTagsToString(self.mainOperator.LabelImage.meta.axistags)):
            if flag is 't':
                key.append(slice(t_from,t_from+1))
            elif flag is 'c':
                key.append(slice(0,1))                
            else:
                key.append(slice(0,self.mainOperator.LabelImage.meta.shape[idx]))                        
        
        roi = SubRegion(self.mainOperator.LabelImage, key)
        labelImage = self.mainOperator.LabelImage.get(roi).wait()
        labelImage = labelImage[0,...,0]
        
<<<<<<< HEAD
=======
        write_events([], str(directory), t_from, labelImage)
>>>>>>> 24d7a15c
        
        write_events([], str(directory), 0, labelImage)
            
        events = self.mainOperator.events
        print "Saving events..."
        print "Length of events " + str(len(events))
        
        for i, events_at in enumerate(events):
<<<<<<< HEAD
            key[0] = slice(i+1,i+2)
=======
            t = t_from + i            
            key[0] = slice(t+1,t+2)
>>>>>>> 24d7a15c
            roi = SubRegion(self.mainOperator.LabelImage, key)
            labelImage = self.mainOperator.LabelImage.get(roi).wait()
            labelImage = labelImage[0,...,0]
            if self.withMergers:                
<<<<<<< HEAD
                write_events(events_at, str(directory), i+1, labelImage, self.mainOperator.mergers)
            else:
                write_events(events_at, str(directory), i+1, labelImage)
            
=======
                write_events(events_at, str(directory), t+1, labelImage, self.mainOperator.mergers)
            else:
                write_events(events_at, str(directory), t+1, labelImage)
>>>>>>> 24d7a15c
            
            
    def _onExportTifButtonPressed(self):
        directory = QFileDialog.getExistingDirectory(self, 'Select Directory',os.getenv('HOME'))      
        
        if directory is None:
            print "cancelled."
            return
        
        print 'Saving results as tiffs...'
        
        label2color = self.mainOperator.label2color
        lshape = list(self.mainOperator.LabelImage.meta.shape)
    
        for t, label2color_at in enumerate(label2color):
            if len(label2color_at) == 0:                
                continue
            print 'exporting tiffs for t = ' + str(t)            
            
            roi = SubRegion(self.mainOperator.LabelImage, start=[t,] + 4*[0,], stop=[t+1,] + list(lshape[1:]))
            labelImage = self.mainOperator.LabelImage.get(roi).wait()
            relabeled = relabel(labelImage[0,...,0],label2color_at)
            for i in range(relabeled.shape[2]):
                out_im = relabeled[:,:,i]
                out_fn = str(directory) + '/vis_t' + str(t).zfill(4) + '_z' + str(i).zfill(4) + '.tif'
                vigra.impex.writeImage(np.asarray(out_im,dtype=np.uint32), out_fn)
        
        print 'Tiffs exported.'
                    
                    
    def _onLineageFileNameButton(self):
        fn = QFileDialog.getSaveFileName(self, 'Save Lineage Trees', os.getenv('HOME'))
        if fn is None:
            print "cancelled."
            return        
        self._drawer.lineageFileNameEdit.setText(str(fn))
        
        
    def _onLineageTreeButtonPressed(self):
        fn = self._drawer.lineageFileNameEdit.text()
        
        width = self._drawer.widthBox.value()
        height = self._drawer.heightBox.value()
        if width == 0:
            width = None
        if height == 0:
            height = None
        circular = self._drawer.circularBox.isChecked()
        withAppearing = self._drawer.withAppearingBox.isChecked()
        
        from_t = self._drawer.lineageFromBox.value()
        to_t = self._drawer.lineageToBox.value()
        
        print "Computing Lineage Trees..."
        self._createLineageTrees(str(fn), width=width, height=height, circular=circular, withAppearing=withAppearing, from_t=from_t, to_t=to_t)
        print 'Lineage Trees saved.'
        
        
    def _onTrackButtonPressed( self ):
        raise NotImplementedError        
        
                
    def handleThresholdGuiValuesChanged(self, minVal, maxVal):
        with Tracer(traceLogger):
            self.mainOperator.MinValue.setValue(minVal)
            self.mainOperator.MaxValue.setValue(maxVal)
    
    
    def _setLayerVisible(self, name, visible):
        for layer in self.layerstack:
            if layer.name is name:
                layer.visible = visible
    <|MERGE_RESOLUTION|>--- conflicted
+++ resolved
@@ -254,38 +254,22 @@
         labelImage = self.mainOperator.LabelImage.get(roi).wait()
         labelImage = labelImage[0,...,0]
         
-<<<<<<< HEAD
-=======
         write_events([], str(directory), t_from, labelImage)
->>>>>>> 24d7a15c
-        
-        write_events([], str(directory), 0, labelImage)
             
         events = self.mainOperator.events
         print "Saving events..."
         print "Length of events " + str(len(events))
         
         for i, events_at in enumerate(events):
-<<<<<<< HEAD
-            key[0] = slice(i+1,i+2)
-=======
             t = t_from + i            
             key[0] = slice(t+1,t+2)
->>>>>>> 24d7a15c
             roi = SubRegion(self.mainOperator.LabelImage, key)
             labelImage = self.mainOperator.LabelImage.get(roi).wait()
             labelImage = labelImage[0,...,0]
             if self.withMergers:                
-<<<<<<< HEAD
-                write_events(events_at, str(directory), i+1, labelImage, self.mainOperator.mergers)
-            else:
-                write_events(events_at, str(directory), i+1, labelImage)
-            
-=======
                 write_events(events_at, str(directory), t+1, labelImage, self.mainOperator.mergers)
             else:
                 write_events(events_at, str(directory), t+1, labelImage)
->>>>>>> 24d7a15c
             
             
     def _onExportTifButtonPressed(self):
