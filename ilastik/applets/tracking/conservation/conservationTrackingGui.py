from PyQt4 import uic, QtGui
from PyQt4.QtGui import *
import os
import logging
import sys
import re
import traceback
from PyQt4.QtCore import pyqtSignal
from ilastik.applets.tracking.base.trackingBaseGui import TrackingBaseGui
from ilastik.utility import log_exception
from ilastik.utility.exportingOperator import ExportingGui
from ilastik.utility.gui.threadRouter import threadRouted
from ilastik.utility.gui.titledMenu import TitledMenu
from ilastik.utility.ipcProtocol import Protocol
from ilastik.shell.gui.ipcManager import IPCFacade
from ilastik.config import cfg as ilastik_config

from lazyflow.request.request import Request

logger = logging.getLogger(__name__)
traceLogger = logging.getLogger('TRACE.' + __name__)

class ConservationTrackingGui(TrackingBaseGui, ExportingGui):
    
    withMergers = True
    @threadRouted
    def _setMergerLegend(self, labels, selection):
        param = self.topLevelOperatorView.Parameters.value
        if 'withMergerResolution' in param.keys():
            if param['withMergerResolution']:
                selection = 1
        elif self._drawer.mergerResolutionBox.isChecked():
            selection = 1

        for i in range(2,len(labels)+1):
            if i <= selection:
                labels[i-1].setVisible(True)
            else:
                labels[i-1].setVisible(False)

        # hide merger legend if selection < 2
        self._drawer.label_4.setVisible(selection > 1)
        labels[0].setVisible(selection > 1)

    def _loadUiFile(self):
        # Load the ui file (find it in our own directory)
        localDir = os.path.split(__file__)[0]
        self._drawer = uic.loadUi(localDir+"/drawer.ui")
        
        parameters = self.topLevelOperatorView.Parameters.value        
        if 'maxDist' in parameters.keys():
            self._drawer.maxDistBox.setValue(parameters['maxDist'])
        if 'maxObj' in parameters.keys():
            self._drawer.maxObjectsBox.setValue(parameters['maxObj'])
        if 'divThreshold' in parameters.keys():
            self._drawer.divThreshBox.setValue(parameters['divThreshold'])
        if 'avgSize' in parameters.keys():
            self._drawer.avgSizeBox.setValue(parameters['avgSize'][0])
        if 'withTracklets' in parameters.keys():
            self._drawer.trackletsBox.setChecked(parameters['withTracklets'])
        if 'sizeDependent' in parameters.keys():
            self._drawer.sizeDepBox.setChecked(parameters['sizeDependent'])
        if 'divWeight' in parameters.keys():
            self._drawer.divWeightBox.setValue(parameters['divWeight'])
        if 'transWeight' in parameters.keys():
            self._drawer.transWeightBox.setValue(parameters['transWeight'])
        if 'withDivisions' in parameters.keys():
            self._drawer.divisionsBox.setChecked(parameters['withDivisions'])
        if 'withOpticalCorrection' in parameters.keys():
            self._drawer.opticalBox.setChecked(parameters['withOpticalCorrection'])
        if 'withClassifierPrior' in parameters.keys():
            self._drawer.classifierPriorBox.setChecked(parameters['withClassifierPrior'])
        if 'withMergerResolution' in parameters.keys():
            self._drawer.mergerResolutionBox.setChecked(parameters['withMergerResolution'])
        if 'borderAwareWidth' in parameters.keys():
            self._drawer.bordWidthBox.setValue(parameters['borderAwareWidth'])
        if 'cplex_timeout' in parameters.keys():
            self._drawer.timeoutBox.setText(str(parameters['cplex_timeout']))
        if 'appearanceCost' in parameters.keys():
            self._drawer.appearanceBox.setValue(parameters['appearanceCost'])
        if 'disappearanceCost' in parameters.keys():
            self._drawer.disappearanceBox.setValue(parameters['disappearanceCost'])
        
        return self._drawer

    def initAppletDrawerUi(self):
        super(ConservationTrackingGui, self).initAppletDrawerUi()        

        self._allowedTimeoutInputRegEx = re.compile('^[0-9]*$')
        self._drawer.timeoutBox.textChanged.connect(self._onTimeoutBoxChanged)

        if not ilastik_config.getboolean("ilastik", "debug"):
            def checkboxAssertHandler(checkbox, assertEnabled=True):
                if checkbox.isChecked() == assertEnabled:
                    checkbox.hide()
                else:
                    checkbox.setEnabled(False)

            checkboxAssertHandler(self._drawer.trackletsBox, True)

            if self._drawer.classifierPriorBox.isChecked():
                self._drawer.hardPriorBox.hide()
                self._drawer.classifierPriorBox.hide()
                self._drawer.sizeDepBox.hide()
            else:
                self._drawer.hardPriorBox.setEnabled(False)
                self._drawer.classifierPriorBox.setEnabled(False)
                self._drawer.sizeDepBox.setEnabled(False)

            checkboxAssertHandler(self._drawer.opticalBox, False)
            checkboxAssertHandler(self._drawer.mergerResolutionBox, True)

            self._drawer.maxDistBox.hide() # hide the maximal distance box
            self._drawer.label_2.hide() # hie the maximal distance label
            self._drawer.label_5.hide() # hide division threshold label
            self._drawer.divThreshBox.hide()
            self._drawer.label_25.hide() # hide avg. obj size label
            self._drawer.avgSizeBox.hide()
          
        self.mergerLabels = [self._drawer.merg1,
                             self._drawer.merg2,
                             self._drawer.merg3,
                             self._drawer.merg4,
                             self._drawer.merg5,
                             self._drawer.merg6,
                             self._drawer.merg7]
        for i in range(len(self.mergerLabels)):
            self._labelSetStyleSheet(self.mergerLabels[i], self.mergerColors[i+1])
        
        self._onMaxObjectsBoxChanged()
        self._drawer.maxObjectsBox.valueChanged.connect(self._onMaxObjectsBoxChanged)
        self._drawer.mergerResolutionBox.stateChanged.connect(self._onMaxObjectsBoxChanged)

    @threadRouted
    def _onTimeoutBoxChanged(self, *args):
        inString = str(self._drawer.timeoutBox.text())
        if self._allowedTimeoutInputRegEx.match(inString) is None:
            self._drawer.timeoutBox.setText(inString.decode("utf8").encode("ascii", "replace")[:-1])

    def _setRanges(self, *args):
        super(ConservationTrackingGui, self)._setRanges()        
        maxx = self.topLevelOperatorView.LabelImage.meta.shape[1] - 1
        maxy = self.topLevelOperatorView.LabelImage.meta.shape[2] - 1
        maxz = self.topLevelOperatorView.LabelImage.meta.shape[3] - 1
        
        maxBorder = min(maxx, maxy)
        if maxz != 0:
            maxBorder = min(maxBorder, maxz)
        self._drawer.bordWidthBox.setRange(0, maxBorder/2)
        
        
    def _onMaxObjectsBoxChanged(self):
        self._setMergerLegend(self.mergerLabels, self._drawer.maxObjectsBox.value())
        
    def _onTrackButtonPressed( self ):    
        if not self.mainOperator.ObjectFeatures.ready():
            self._criticalMessage("You have to compute object features first.")            
            return
        
        def _track():    
            self.applet.busy = True
            self.applet.appletStateUpdateRequested.emit()
            maxDist = self._drawer.maxDistBox.value()
            maxObj = self._drawer.maxObjectsBox.value()        
            divThreshold = self._drawer.divThreshBox.value()
            
            from_t = self._drawer.from_time.value()
            to_t = self._drawer.to_time.value()
            from_x = self._drawer.from_x.value()
            to_x = self._drawer.to_x.value()
            from_y = self._drawer.from_y.value()
            to_y = self._drawer.to_y.value()        
            from_z = self._drawer.from_z.value()
            to_z = self._drawer.to_z.value()        
            from_size = self._drawer.from_size.value()
            to_size = self._drawer.to_size.value()        
            
            self.time_range =  range(from_t, to_t + 1)
            avgSize = [self._drawer.avgSizeBox.value()]

            cplex_timeout = None
            if len(str(self._drawer.timeoutBox.text())):
                cplex_timeout = int(self._drawer.timeoutBox.text())

            withTracklets = self._drawer.trackletsBox.isChecked()
            sizeDependent = self._drawer.sizeDepBox.isChecked()
            hardPrior = self._drawer.hardPriorBox.isChecked()
            classifierPrior = self._drawer.classifierPriorBox.isChecked()
            divWeight = self._drawer.divWeightBox.value()
            transWeight = self._drawer.transWeightBox.value()
            withDivisions = self._drawer.divisionsBox.isChecked()        
            withOpticalCorrection = self._drawer.opticalBox.isChecked()
            withMergerResolution = self._drawer.mergerResolutionBox.isChecked()
            borderAwareWidth = self._drawer.bordWidthBox.value()
            withArmaCoordinates = True
            appearanceCost = self._drawer.appearanceBox.value()
            disappearanceCost = self._drawer.disappearanceBox.value()

            motionModelWeight = self._drawer.motionModelWeightBox.value()

            ndim=3
            if (to_z - from_z == 0):
                ndim=2
            
            try:
                self.mainOperator.track(
                    time_range = self.time_range,
                    x_range = (from_x, to_x + 1),
                    y_range = (from_y, to_y + 1),
                    z_range = (from_z, to_z + 1),
                    size_range = (from_size, to_size + 1),
                    x_scale = self._drawer.x_scale.value(),
                    y_scale = self._drawer.y_scale.value(),
                    z_scale = self._drawer.z_scale.value(),
                    maxDist=maxDist,         
                    maxObj = maxObj,               
                    divThreshold=divThreshold,
                    avgSize=avgSize,                
                    withTracklets=withTracklets,
                    sizeDependent=sizeDependent,
                    divWeight=divWeight,
                    transWeight=transWeight,
                    withDivisions=withDivisions,
                    withOpticalCorrection=withOpticalCorrection,
                    withClassifierPrior=classifierPrior,
                    ndim=ndim,
                    withMergerResolution=withMergerResolution,
                    borderAwareWidth = borderAwareWidth,
                    withArmaCoordinates = withArmaCoordinates,
                    cplex_timeout = cplex_timeout,
                    appearance_cost = appearanceCost,
                    disappearance_cost = disappearanceCost,
<<<<<<< HEAD
                    graph_building_parameter_changed = True
=======
                    motionModelWeight=motionModelWeight,
                    force_build_hypotheses_graph = False
>>>>>>> 7cbe7e4e
                    )

                # update showing the merger legend,
                # as it might be (no longer) needed if merger resolving
                # is disabled(enabled)
                self._setMergerLegend(self.mergerLabels, self._drawer.maxObjectsBox.value())
            except Exception as ex:
                log_exception(logger, "Error during tracking.  See above error traceback.")
                self._criticalMessage("Error during tracking.  See error log.\n\n"
                                      "Exception was:\n\n{})".format( ex ))
                return
        
        def _handle_finished(*args):
            self.applet.busy = False
            self.applet.appletStateUpdateRequested.emit()
            self.applet.progressSignal.emit(100)
            self._drawer.TrackButton.setEnabled(True)
            self._drawer.exportButton.setEnabled(True)
            self._drawer.exportTifButton.setEnabled(True)
            self._setLayerVisible("Objects", False) 
            
        def _handle_failure( exc, exc_info ):
            self.applet.busy = False
            self.applet.appletStateUpdateRequested.emit()
            self.applet.progressSignal.emit(100)
            traceback.print_exception(*exc_info)
            sys.stderr.write("Exception raised during tracking.  See traceback above.\n")
            self._drawer.TrackButton.setEnabled(True)
        
        self.applet.progressSignal.emit(0)
        self.applet.progressSignal.emit(-1)
        req = Request( _track )
        req.notify_failed( _handle_failure )
        req.notify_finished( _handle_finished )
        req.submit()

    def menus(self):
        m = QtGui.QMenu("&Export", self.volumeEditorWidget)
        m.addAction("Export Tracking Information").triggered.connect(self.show_export_dialog)

        return [m]

    def get_raw_shape(self):
        return self.topLevelOperatorView.RawImage.meta.shape

    def get_feature_names(self):
        params = self.topLevelOperatorView.Parameters
        if params.ready() and params.value["withDivisions"]:
            return self.topLevelOperatorView.ComputedFeatureNamesWithDivFeatures([]).wait()
        return self.topLevelOperatorView.ComputedFeatureNames([]).wait()

    def get_color(self, pos5d):
        slicing = tuple(slice(i, i+1) for i in pos5d)
        color = self.mainOperator.CachedOutput(slicing).wait()
        return color.flat[0]

    def get_object(self, pos5d):
        slicing = tuple(slice(i, i+1) for i in pos5d)
        label = self.mainOperator.RelabeledImage(slicing).wait()
        return label.flat[0], pos5d[0]

    @property
    def gui_applet(self):
        return self.applet

    def get_export_dialog_title(self):
        return "Export Tracking Information"

    def handleEditorRightClick(self, position5d, win_coord):
        debug = ilastik_config.getboolean("ilastik", "debug")

        obj, time = self.get_object(position5d)
        if obj == 0:
            menu = TitledMenu(["Background"])
            if debug:
                menu.addAction("Clear Hilite", IPCFacade().broadcast(Protocol.cmd("clear")))
            menu.exec_(win_coord)
            return

        try:
            extra = self.mainOperator.extra_track_ids
        except (IndexError, KeyError):
            extra = {}

        # if this is a resolved merger, find which of the merged IDs we actually clicked on
        if time in extra and obj in extra[time]:
            colors = [self.mainOperator.label2color[time][t] for t in extra[time][obj]]
            tracks = [self.mainOperator.track_id[time][t] for t in extra[time][obj]]
            selected_track = self.get_color(position5d)
            idx = colors.index(selected_track)
            color = colors[idx]
            track = tracks[idx]
        else:
            try:
                color = self.mainOperator.label2color[time][obj]
                track = [self.mainOperator.track_id[time][obj]][0]
            except (IndexError, KeyError):
                color = None
                track = []

        if track:
            children, parents = self.mainOperator.track_family(track)
        else:
            children, parents = None, None

        menu = TitledMenu([
            "Object {} of lineage id {}".format(obj, color),
            "Track id: " + (str(track) or "None"),
        ])

        if not debug:
            menu.exec_(win_coord)
            return

        if any(IPCFacade().sending):

            obj_sub_menu = menu.addMenu("Hilite Object")
            for mode in Protocol.ValidHiliteModes:
                where = Protocol.simple("and", ilastik_id=obj, time=time)
                cmd = Protocol.cmd(mode, where)
                obj_sub_menu.addAction(mode.capitalize(), IPCFacade().broadcast(cmd))

            sub_menus = [
                ("Tracks", Protocol.simple_in, tracks),
                ("Parents", Protocol.simple_in, parents),
                ("Children", Protocol.simple_in, children)
            ]
            for name, protocol, args in sub_menus:
                if args:
                    sub = menu.addMenu("Hilite {}".format(name))
                    for mode in Protocol.ValidHiliteModes[:-1]:
                        mode = mode.capitalize()
                        where = protocol("track_id*", args)
                        cmd = Protocol.cmd(mode, where)
                        sub.addAction(mode, IPCFacade().broadcast(cmd))
                else:
                    sub = menu.addAction("Hilite {}".format(name))
                    sub.setEnabled(False)

            menu.addAction("Clear Hilite", IPCFacade().broadcast(Protocol.cmd("clear")))
        else:
            menu.addAction("Open IPC Server Window", IPCFacade().show_info)
            menu.addAction("Start IPC Server", IPCFacade().start)

        menu.exec_(win_coord)<|MERGE_RESOLUTION|>--- conflicted
+++ resolved
@@ -230,12 +230,8 @@
                     cplex_timeout = cplex_timeout,
                     appearance_cost = appearanceCost,
                     disappearance_cost = disappearanceCost,
-<<<<<<< HEAD
-                    graph_building_parameter_changed = True
-=======
                     motionModelWeight=motionModelWeight,
                     force_build_hypotheses_graph = False
->>>>>>> 7cbe7e4e
                     )
 
                 # update showing the merger legend,
