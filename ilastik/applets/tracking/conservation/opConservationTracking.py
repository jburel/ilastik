--- conflicted
+++ resolved
@@ -586,25 +586,17 @@
             if len(mul) > 0:
                 events[timestep]['mul'] = mul
 
-<<<<<<< HEAD
             # Write merger results dictionary
-            resolvedMergersDict = self.ResolvedMergers.value
-=======
-            # Write merger results dictionary            
->>>>>>> 0e459fbe
             if resolvedMergersDict:
                 mergerRes = {}
                 for idx in mergersPerTimestep[timestep]:
                     if int(timestep) in resolvedMergersDict.keys() and idx in resolvedMergersDict[int(timestep)].keys():
                         mergerRes[idx] = resolvedMergersDict[int(timestep)][idx]['newIds']
                 events[timestep]['res'] = mergerRes
-<<<<<<< HEAD
 
             else:
                 logger.info("Resolved Merger Dictionary not available. Please click on the Track button.")
-=======
->>>>>>> 0e459fbe
-                
+
         return events
 
     def _labelMergers(self, volume, time, offset):
