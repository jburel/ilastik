###############################################################################
#   ilastik: interactive learning and segmentation toolkit
#
#       Copyright (C) 2011-2014, the ilastik developers
#                                <team@ilastik.org>
#
# This program is free software; you can redistribute it and/or
# modify it under the terms of the GNU General Public License
# as published by the Free Software Foundation; either version 2
# of the License, or (at your option) any later version.
#
# In addition, as a special exception, the copyright holders of
# ilastik give you permission to combine ilastik with applets,
# workflows and plugins which are not covered under the GNU
# General Public License.
#
# See the LICENSE file for details. License information is also available
# on the ilastik web site at:
#		   http://ilastik.org/license.html
###############################################################################
import sys
import copy
import argparse
import logging
logger = logging.getLogger(__name__)

import numpy

from ilastik.config import cfg as ilastik_config

from ilastik.workflow import Workflow

from ilastik.applets.pixelClassification import PixelClassificationApplet, PixelClassificationDataExportApplet
from ilastik.applets.projectMetadata import ProjectMetadataApplet
from ilastik.applets.dataSelection import DataSelectionApplet
from ilastik.applets.featureSelection import FeatureSelectionApplet

from ilastik.applets.pixelClassification.opPixelClassification import OpPredictionPipelineNoCache

from lazyflow.roi import TinyVector, fullSlicing
from lazyflow.graph import Graph, OperatorWrapper
from lazyflow.operators.generic import OpTransposeSlots, OpSelectSubslot

class PixelClassificationWorkflow(Workflow):
    
    workflowName = "Pixel Classification"
    workflowDescription = "This is obviously self-explanatory."
    defaultAppletIndex = 1 # show DataSelection by default
    
    DATA_ROLE_RAW = 0
    DATA_ROLE_PREDICTION_MASK = 1
    
    EXPORT_NAMES = ['Probabilities', 'Simple Segmentation', 'Uncertainty', 'Features']
    
    @property
    def applets(self):
        return self._applets

    @property
    def imageNameListSlot(self):
        return self.dataSelectionApplet.topLevelOperator.ImageName

    def __init__(self, shell, headless, workflow_cmdline_args, project_creation_args, appendBatchOperators=True, supports_anisotropic_data=False, *args, **kwargs):
        # Create a graph to be shared by all operators
        graph = Graph()
        super( PixelClassificationWorkflow, self ).__init__( shell, headless, workflow_cmdline_args, project_creation_args, graph=graph, *args, **kwargs )
        self._applets = []
        self._workflow_cmdline_args = workflow_cmdline_args
<<<<<<< HEAD
=======
        self.supports_anisotropic_data = supports_anisotropic_data
>>>>>>> d1be3e1d

        # Parse workflow-specific command-line args
        parser = argparse.ArgumentParser()
        parser.add_argument('--filter', help="pixel feature filter implementation.", choices=['Original', 'Refactored', 'Interpolated'], default='Original')
        parser.add_argument('--print-labels-by-slice', help="Print the number of labels for each Z-slice of each image.", action="store_true")
        parser.add_argument('--label-search-value', help="If provided, only this value is considered when using --print-labels-by-slice", default=0, type=int)
        parser.add_argument('--generate-random-labels', help="Add random labels to the project file.", action="store_true")
        parser.add_argument('--random-label-value', help="The label value to use injecting random labels", default=1, type=int)
        parser.add_argument('--random-label-count', help="The number of random labels to inject via --generate-random-labels", default=2000, type=int)
        parser.add_argument('--retrain', help="Re-train the classifier based on labels stored in project file, and re-save.", action="store_true")

        # Parse the creation args: These were saved to the project file when this project was first created.
        parsed_creation_args, unused_args = parser.parse_known_args(project_creation_args)
        self.filter_implementation = parsed_creation_args.filter
        
        # Parse the cmdline args for the current session.
        parsed_args, unused_args = parser.parse_known_args(workflow_cmdline_args)
        self.print_labels_by_slice = parsed_args.print_labels_by_slice
        self.label_search_value = parsed_args.label_search_value
        self.generate_random_labels = parsed_args.generate_random_labels
        self.random_label_value = parsed_args.random_label_value
        self.random_label_count = parsed_args.random_label_count
        self.retrain = parsed_args.retrain

        if parsed_args.filter and parsed_args.filter != parsed_creation_args.filter:
            logger.error("Ignoring new --filter setting.  Filter implementation cannot be changed after initial project creation.")
        
        data_instructions = "Select your input data using the 'Raw Data' tab shown on the right.\n\n"\
                            "Power users: Optionally use the 'Prediction Mask' tab to supply a binary image that tells ilastik where it should avoid computations you don't need."

        # Applets for training (interactive) workflow 
        self.projectMetadataApplet = ProjectMetadataApplet()
        
        self.dataSelectionApplet = self.createDataSelectionApplet()
        opDataSelection = self.dataSelectionApplet.topLevelOperator
        
        # see role constants, above
        opDataSelection.DatasetRoles.setValue( ['Raw Data', 'Prediction Mask'] )

        self.featureSelectionApplet = self.createFeatureSelectionApplet()

        self.pcApplet = self.createPixelClassificationApplet()
        opClassify = self.pcApplet.topLevelOperator

        self.dataExportApplet = PixelClassificationDataExportApplet(self, "Prediction Export")
        opDataExport = self.dataExportApplet.topLevelOperator
        opDataExport.PmapColors.connect( opClassify.PmapColors )
        opDataExport.LabelNames.connect( opClassify.LabelNames )
        opDataExport.WorkingDirectory.connect( opDataSelection.WorkingDirectory )
        opDataExport.SelectionNames.setValue( self.EXPORT_NAMES )        

        # Expose for shell
        self._applets.append(self.projectMetadataApplet)
        self._applets.append(self.dataSelectionApplet)
        self._applets.append(self.featureSelectionApplet)
        self._applets.append(self.pcApplet)
        self._applets.append(self.dataExportApplet)

        self._batch_input_args = None
        self._batch_export_args = None

        self.batchInputApplet = None
        self.batchResultsApplet = None
        if appendBatchOperators:
            # Create applets for batch workflow
            self.batchInputApplet = DataSelectionApplet(self, 
                                                        "Batch Prediction Input Selections", 
                                                        "Batch Inputs", 
                                                        supportIlastik05Import=False, 
                                                        batchDataGui=True, 
                                                        show_axis_details=self.supports_anisotropic_data )

            self.batchResultsApplet = PixelClassificationDataExportApplet(self, "Batch Prediction Output Locations", isBatch=True)
    
            # Expose in shell        
            self._applets.append(self.batchInputApplet)
            self._applets.append(self.batchResultsApplet)
    
            # Connect batch workflow (NOT lane-based)
            self._initBatchWorkflow()

            if unused_args:
                # We parse the export setting args first.  All remaining args are considered input files by the input applet.
                self._batch_export_args, unused_args = self.batchResultsApplet.parse_known_cmdline_args( unused_args )
                self._batch_input_args, unused_args = self.batchInputApplet.parse_known_cmdline_args( unused_args )
    
        if unused_args:
            logger.warn("Unused command-line args: {}".format( unused_args ))

    def createDataSelectionApplet(self):
        data_instructions = "Select your input data using the 'Raw Data' tab shown on the right"
        return DataSelectionApplet( self,
                                    "Input Data",
                                    "Input Data",
                                    supportIlastik05Import=True,
                                    batchDataGui=False,
                                    instructionText=data_instructions,
                                    show_axis_details=self.supports_anisotropic_data )


    def createFeatureSelectionApplet(self):
        """
        Can be overridden by subclasses, if they want to return their own type of FeatureSelectionApplet.
        NOTE: The applet returned here must have the same interface as the regular FeatureSelectionApplet.
              (If it looks like a duck...)
        """
        return FeatureSelectionApplet(self, "Feature Selection", "FeatureSelections", self.filter_implementation)

    def createPixelClassificationApplet(self):
        """
        Can be overridden by subclasses, if they want to return their own type of PixelClassificationApplet.
        NOTE: The applet returned here must have the same interface as the regular PixelClassificationApplet.
              (If it looks like a duck...)
        """
        return PixelClassificationApplet( self, "PixelClassification" )

    def connectLane(self, laneIndex):
        # Get a handle to each operator
        opData = self.dataSelectionApplet.topLevelOperator.getLane(laneIndex)
        opTrainingFeatures = self.featureSelectionApplet.topLevelOperator.getLane(laneIndex)
        opClassify = self.pcApplet.topLevelOperator.getLane(laneIndex)
        opDataExport = self.dataExportApplet.topLevelOperator.getLane(laneIndex)
        
        # Input Image -> Feature Op
        #         and -> Classification Op (for display)
        opTrainingFeatures.InputImage.connect( opData.Image )
        opClassify.InputImages.connect( opData.Image )
        
        if ilastik_config.getboolean('ilastik', 'debug'):
            opClassify.PredictionMasks.connect( opData.ImageGroup[self.DATA_ROLE_PREDICTION_MASK] )
        
        # Feature Images -> Classification Op (for training, prediction)
        opClassify.FeatureImages.connect( opTrainingFeatures.OutputImage )
        opClassify.CachedFeatureImages.connect( opTrainingFeatures.CachedOutputImage )
        
        # Training flags -> Classification Op (for GUI restrictions)
        opClassify.LabelsAllowedFlags.connect( opData.AllowLabels )

        # Data Export connections
        opDataExport.RawData.connect( opData.ImageGroup[self.DATA_ROLE_RAW] )
        opDataExport.RawDatasetInfo.connect( opData.DatasetGroup[self.DATA_ROLE_RAW] )
        opDataExport.ConstraintDataset.connect( opData.ImageGroup[self.DATA_ROLE_RAW] )
        opDataExport.Inputs.resize( len(self.EXPORT_NAMES) )
        opDataExport.Inputs[0].connect( opClassify.HeadlessPredictionProbabilities )
        opDataExport.Inputs[1].connect( opClassify.SimpleSegmentation )
        opDataExport.Inputs[2].connect( opClassify.HeadlessUncertaintyEstimate )
        opDataExport.Inputs[3].connect( opClassify.FeatureImages )
        for slot in opDataExport.Inputs:
            assert slot.partner is not None

    def _initBatchWorkflow(self):
        """
        Connect the batch-mode top-level operators to the training workflow and to each other.
        """
        # Access applet operators from the training workflow
        opTrainingDataSelection = self.dataSelectionApplet.topLevelOperator
        opTrainingFeatures = self.featureSelectionApplet.topLevelOperator
        opClassify = self.pcApplet.topLevelOperator
        
        # Access the batch operators
        opBatchInputs = self.batchInputApplet.topLevelOperator
        opBatchResults = self.batchResultsApplet.topLevelOperator
        
        opBatchInputs.DatasetRoles.connect( opTrainingDataSelection.DatasetRoles )
        
        opSelectFirstLane = OperatorWrapper( OpSelectSubslot, parent=self )
        opSelectFirstLane.Inputs.connect( opTrainingDataSelection.ImageGroup )
        opSelectFirstLane.SubslotIndex.setValue(0)
        
        opSelectFirstRole = OpSelectSubslot( parent=self )
        opSelectFirstRole.Inputs.connect( opSelectFirstLane.Output )
        opSelectFirstRole.SubslotIndex.setValue(self.DATA_ROLE_RAW)
        
        opBatchResults.ConstraintDataset.connect( opSelectFirstRole.Output )
        
        ## Create additional batch workflow operators
        feature_operator_class = self.featureSelectionApplet.singleLaneOperatorClass
        opBatchFeatures = OperatorWrapper( feature_operator_class, operator_kwargs={'filter_implementation': self.filter_implementation}, parent=self, promotedSlotNames=['InputImage'] )
        opBatchPredictionPipeline = OperatorWrapper( OpPredictionPipelineNoCache, parent=self )
        
        ## Connect Operators ##
        opTranspose = OpTransposeSlots( parent=self )
        opTranspose.OutputLength.setValue(2) # There are 2 roles
        opTranspose.Inputs.connect( opBatchInputs.DatasetGroup )
        opTranspose.name = "batchTransposeInputs"
        
        # Provide dataset paths from data selection applet to the batch export applet
        opBatchResults.RawDatasetInfo.connect( opTranspose.Outputs[self.DATA_ROLE_RAW] )
        opBatchResults.WorkingDirectory.connect( opBatchInputs.WorkingDirectory )
        
        # Connect (clone) the feature operator inputs from 
        #  the interactive workflow's features operator (which gets them from the GUI)
        opBatchFeatures.Scales.connect( opTrainingFeatures.Scales )
        opBatchFeatures.FeatureIds.connect( opTrainingFeatures.FeatureIds )
        opBatchFeatures.SelectionMatrix.connect( opTrainingFeatures.SelectionMatrix )
        
        # Classifier and NumClasses are provided by the interactive workflow
        opBatchPredictionPipeline.Classifier.connect( opClassify.Classifier )
        opBatchPredictionPipeline.NumClasses.connect( opClassify.NumClasses )
        
        # Provide these for the gui
        opBatchResults.RawData.connect( opBatchInputs.Image )
        opBatchResults.PmapColors.connect( opClassify.PmapColors )
        opBatchResults.LabelNames.connect( opClassify.LabelNames )
        
        # Connect Image pathway:
        # Input Image -> Features Op -> Prediction Op -> Export
        opBatchFeatures.InputImage.connect( opBatchInputs.Image )
        opBatchPredictionPipeline.PredictionMask.connect( opBatchInputs.Image1 )
        opBatchPredictionPipeline.FeatureImages.connect( opBatchFeatures.OutputImage )

        opBatchResults.SelectionNames.setValue( self.EXPORT_NAMES )        
        # opBatchResults.Inputs is indexed by [lane][selection],
        # Use OpTranspose to allow connection.
        opTransposeBatchInputs = OpTransposeSlots( parent=self )
        opTransposeBatchInputs.name = "opTransposeBatchInputs"
        opTransposeBatchInputs.OutputLength.setValue(0)
        opTransposeBatchInputs.Inputs.resize( len(self.EXPORT_NAMES) )
        opTransposeBatchInputs.Inputs[0].connect( opBatchPredictionPipeline.HeadlessPredictionProbabilities ) # selection 0
        opTransposeBatchInputs.Inputs[1].connect( opBatchPredictionPipeline.SimpleSegmentation ) # selection 1
        opTransposeBatchInputs.Inputs[2].connect( opBatchPredictionPipeline.HeadlessUncertaintyEstimate ) # selection 2
        opTransposeBatchInputs.Inputs[3].connect( opBatchPredictionPipeline.FeatureImages ) # selection 3
        for slot in opTransposeBatchInputs.Inputs:
            assert slot.partner is not None
        
        # Now opTransposeBatchInputs.Outputs is level-2 indexed by [lane][selection]
        opBatchResults.Inputs.connect( opTransposeBatchInputs.Outputs )

        # We don't actually need the cached path in the batch pipeline.
        # Just connect the uncached features here to satisfy the operator.
        #opBatchPredictionPipeline.CachedFeatureImages.connect( opBatchFeatures.OutputImage )

        self.opBatchFeatures = opBatchFeatures
        self.opBatchPredictionPipeline = opBatchPredictionPipeline

    def handleAppletStateUpdateRequested(self):
        """
        Overridden from Workflow base class
        Called when an applet has fired the :py:attr:`Applet.appletStateUpdateRequested`
        """
        # If no data, nothing else is ready.
        opDataSelection = self.dataSelectionApplet.topLevelOperator
        input_ready = len(opDataSelection.ImageGroup) > 0 and not self.dataSelectionApplet.busy

        opFeatureSelection = self.featureSelectionApplet.topLevelOperator
        featureOutput = opFeatureSelection.OutputImage
        features_ready = input_ready and \
                         len(featureOutput) > 0 and  \
                         featureOutput[0].ready() and \
                         (TinyVector(featureOutput[0].meta.shape) > 0).all()

        opDataExport = self.dataExportApplet.topLevelOperator
        opPixelClassification = self.pcApplet.topLevelOperator

        invalid_classifier = opPixelClassification.classifier_cache.fixAtCurrent.value and \
                             opPixelClassification.classifier_cache.Output.ready() and\
                             opPixelClassification.classifier_cache.Output.value is None

        predictions_ready = features_ready and \
                            not invalid_classifier and \
                            len(opDataExport.Inputs) > 0 and \
                            opDataExport.Inputs[0][0].ready() and \
                            (TinyVector(opDataExport.Inputs[0][0].meta.shape) > 0).all()

        # Problems can occur if the features or input data are changed during live update mode.
        # Don't let the user do that.
        live_update_active = not opPixelClassification.FreezePredictions.value
        
        self._shell.setAppletEnabled(self.dataSelectionApplet, not live_update_active)
        self._shell.setAppletEnabled(self.featureSelectionApplet, input_ready and not live_update_active)
        self._shell.setAppletEnabled(self.pcApplet, features_ready)
        self._shell.setAppletEnabled(self.dataExportApplet, predictions_ready)

        if self.batchInputApplet is not None:
            # Training workflow must be fully configured before batch can be used
            self._shell.setAppletEnabled(self.batchInputApplet, predictions_ready)
    
            opBatchDataSelection = self.batchInputApplet.topLevelOperator
            batch_input_ready = predictions_ready and \
                                len(opBatchDataSelection.ImageGroup) > 0
            self._shell.setAppletEnabled(self.batchResultsApplet, batch_input_ready)
            
        # Lastly, check for certain "busy" conditions, during which we 
        #  should prevent the shell from closing the project.
        busy = False
        busy |= self.dataSelectionApplet.busy
        busy |= self.featureSelectionApplet.busy
        busy |= self.dataExportApplet.busy
        self._shell.enableProjectChanges( not busy )

    def getHeadlessOutputSlot(self, slotId):
        # "Regular" (i.e. with the images that the user selected as input data)
        if slotId == "Predictions":
            return self.pcApplet.topLevelOperator.HeadlessPredictionProbabilities
        elif slotId == "PredictionsUint8":
            return self.pcApplet.topLevelOperator.HeadlessUint8PredictionProbabilities
        # "Batch" (i.e. with the images that the user selected as batch inputs).
        elif slotId == "BatchPredictions":
            return self.opBatchPredictionPipeline.HeadlessPredictionProbabilities
        if slotId == "BatchPredictionsUint8":
            return self.opBatchPredictionPipeline.HeadlessUint8PredictionProbabilities
        
        raise Exception("Unknown headless output slot")


    def onProjectLoaded(self, projectManager):
        """
        Overridden from Workflow base class.  Called by the Project Manager.
        
        If the user provided command-line arguments, use them to configure 
        the workflow for batch mode and export all results.
        (This workflow's headless mode supports only batch mode for now.)
        """
        if self.generate_random_labels:
            self._generate_random_labels(self.random_label_count, self.random_label_value)
            logger.info("Saving project...")
            self._shell.projectManager.saveProject()
            logger.info("Done.")
        
        if self.print_labels_by_slice:
            self._print_labels_by_slice( self.label_search_value )

        # Configure the batch data selection operator.
        if self._batch_input_args and (self._batch_input_args.input_files or self._batch_input_args.raw_data):
            self.batchInputApplet.configure_operator_with_parsed_args( self._batch_input_args )
        
        # Configure the data export operator.
        if self._batch_export_args:
            self.batchResultsApplet.configure_operator_with_parsed_args( self._batch_export_args )

        if self._batch_input_args and self.pcApplet.topLevelOperator.classifier_cache._dirty:
            logger.warn("Your project file has no classifier.  A new classifier will be trained for this run.")

        if self._headless:
            # In headless mode, let's see the messages from the training operator.
            logging.getLogger("lazyflow.operators.classifierOperators").setLevel(logging.DEBUG)
        
        if self.retrain:
            # Cause the classifier to be dirty so it is forced to retrain.
            # (useful if the stored labels were changed outside ilastik)
            self.pcApplet.topLevelOperator.opTrain.ClassifierFactory.setDirty()
            
            # Request the classifier, which forces training
            self.pcApplet.topLevelOperator.FreezePredictions.setValue(False)
            _ = self.pcApplet.topLevelOperator.Classifier.value

            # store new classifier to project file
            projectManager.saveProject(force_all_save=False)

        if self._headless and self._batch_input_args and self._batch_export_args:
            # Make sure we're using the up-to-date classifier.
            self.pcApplet.topLevelOperator.FreezePredictions.setValue(False)
        
            # Now run the batch export and report progress....
            opBatchDataExport = self.batchResultsApplet.topLevelOperator
            for i, opExportDataLaneView in enumerate(opBatchDataExport):
                logger.info( "Exporting result {} to {}".format(i, opExportDataLaneView.ExportPath.value) )
    
                sys.stdout.write( "Result {}/{} Progress: ".format( i, len( opBatchDataExport ) ) )
                sys.stdout.flush()
                def print_progress( progress ):
                    sys.stdout.write( "{} ".format( progress ) )
                    sys.stdout.flush()
    
                # If the operator provides a progress signal, use it.
                slotProgressSignal = opExportDataLaneView.progressSignal
                slotProgressSignal.subscribe( print_progress )
                opExportDataLaneView.run_export()
                
                # Finished.
                sys.stdout.write("\n")


    def _print_labels_by_slice(self, search_value):
        """
        Iterate over each label image in the project and print the number of labels present on each Z-slice of the image.
        (This is a special feature requested by the FlyEM proofreaders.)
        """
        opTopLevelClassify = self.pcApplet.topLevelOperator
        project_label_count = 0
        for image_index, label_slot in enumerate(opTopLevelClassify.LabelImages):
            tagged_shape = label_slot.meta.getTaggedShape()
            if 'z' not in tagged_shape:
                logger.error("Can't print label counts by Z-slices.  Image #{} has no Z-dimension.".format(image_index))
            else:
                logger.info("Label counts in Z-slices of Image #{}:".format( image_index ))
                slicing = [slice(None)] * len(tagged_shape)
                blank_slices = []
                image_label_count = 0
                for z in range(tagged_shape['z']):
                    slicing[tagged_shape.keys().index('z')] = slice(z, z+1)
                    label_slice = label_slot[slicing].wait()
                    if search_value:                        
                        count = (label_slice == search_value).sum()
                    else:
                        count = (label_slice != 0).sum()
                    if count > 0:
                        logger.info("Z={}: {}".format( z, count ))
                        image_label_count += count
                    else:
                        blank_slices.append( z )
                project_label_count += image_label_count
                if len(blank_slices) > 20:
                    # Don't list the blank slices if there were a lot of them.
                    logger.info("Image #{} has {} blank slices.".format( image_index, len(blank_slices) ))
                elif len(blank_slices) > 0:
                    logger.info( "Image #{} has {} blank slices: {}".format( image_index, len(blank_slices), blank_slices ) )
                else:
                    logger.info( "Image #{} has no blank slices.".format( image_index ) )
                logger.info( "Total labels for Image #{}: {}".format( image_index, image_label_count ) )
        logger.info( "Total labels for project: {}".format( project_label_count ) )

    
    def _generate_random_labels(self, labels_per_image, label_value):
        """
        Inject random labels into the project file.
        (This is a special feature requested by the FlyEM proofreaders.)
        """
        logger.info( "Injecting {} labels of value {} into all images.".format( labels_per_image, label_value ) )
        opTopLevelClassify = self.pcApplet.topLevelOperator
        
        label_names = copy.copy(opTopLevelClassify.LabelNames.value)
        while len(label_names) < label_value:
            label_names.append( "Label {}".format( len(label_names)+1 ) )
        
        opTopLevelClassify.LabelNames.setValue( label_names )
        
        for image_index in range(len(opTopLevelClassify.LabelImages)):
            logger.info( "Injecting labels into image #{}".format( image_index ) )
            # For reproducibility of label generation
            SEED = 1
            numpy.random.seed([SEED, image_index])
        
            label_input_slot = opTopLevelClassify.LabelInputs[image_index]
            label_output_slot = opTopLevelClassify.LabelImages[image_index]
        
            shape = label_output_slot.meta.shape
            random_labels = numpy.zeros( shape=shape, dtype=numpy.uint8 )
            num_pixels = len(random_labels.flat)
            current_progress = -1
            for sample_index in range(labels_per_image):
                flat_index = numpy.random.randint(0,num_pixels)
                # Don't overwrite existing labels
                # Keep looking until we find a blank pixel
                while random_labels.flat[flat_index]:
                    flat_index = numpy.random.randint(0,num_pixels)
                random_labels.flat[flat_index] = label_value

                # Print progress every 10%
                progress = float(sample_index) / labels_per_image
                progress = 10 * (int(100*progress)/10)
                if progress != current_progress:
                    current_progress = progress
                    sys.stdout.write( "{}% ".format( current_progress ) )
                    sys.stdout.flush()

            sys.stdout.write( "100%\n" )
            # Write into the operator
            label_input_slot[fullSlicing(shape)] = random_labels
        
        logger.info( "Done injecting labels" )
<|MERGE_RESOLUTION|>--- conflicted
+++ resolved
@@ -66,11 +66,7 @@
         super( PixelClassificationWorkflow, self ).__init__( shell, headless, workflow_cmdline_args, project_creation_args, graph=graph, *args, **kwargs )
         self._applets = []
         self._workflow_cmdline_args = workflow_cmdline_args
-<<<<<<< HEAD
-=======
         self.supports_anisotropic_data = supports_anisotropic_data
->>>>>>> d1be3e1d
-
         # Parse workflow-specific command-line args
         parser = argparse.ArgumentParser()
         parser.add_argument('--filter', help="pixel feature filter implementation.", choices=['Original', 'Refactored', 'Interpolated'], default='Original')
