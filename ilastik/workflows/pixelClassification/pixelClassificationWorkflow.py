import sys
import argparse
import logging
logger = logging.getLogger(__name__)

import numpy

from ilastik.workflow import Workflow

from ilastik.applets.pixelClassification import PixelClassificationApplet, PixelClassificationDataExportApplet
from ilastik.applets.projectMetadata import ProjectMetadataApplet
from ilastik.applets.dataSelection import DataSelectionApplet
from ilastik.applets.featureSelection import FeatureSelectionApplet

from ilastik.applets.featureSelection.opFeatureSelection import OpFeatureSelection
from ilastik.applets.pixelClassification.opPixelClassification import OpPredictionPipeline

from lazyflow.roi import TinyVector
from lazyflow.graph import Graph, OperatorWrapper
<<<<<<< HEAD
from lazyflow.operators.generic import OpTransposeSlots, OpSelectSubslot

=======
from lazyflow.operators import OpAttributeSelector, OpTransposeSlots
from lazyflow.operators.generic import OpSelectSubslot
>>>>>>> 5c359ae0

class PixelClassificationWorkflow(Workflow):
    
    workflowName = "Pixel Classification"
    workflowDescription = "This is obviously self-explanoratory."
    defaultAppletIndex = 1 # show DataSelection by default
    
    @property
    def applets(self):
        return self._applets

    @property
    def imageNameListSlot(self):
        return self.dataSelectionApplet.topLevelOperator.ImageName

    def __init__(self, shell, headless, workflow_cmdline_args, appendBatchOperators=True, *args, **kwargs):
        # Create a graph to be shared by all operators
        graph = Graph()
        super( PixelClassificationWorkflow, self ).__init__( shell, headless, graph=graph, *args, **kwargs )
        self._applets = []
        self._workflow_cmdline_args = workflow_cmdline_args

        data_instructions = "Select your input data using the 'Raw Data' tab shown on the right"

        # Parse workflow-specific command-line args
        parser = argparse.ArgumentParser()
        parser.add_argument('--filter', help="pixel feature filter implementation.", choices=['Original', 'Refactored', 'Interpolated'], default='Original')
        parsed_args, unused_args = parser.parse_known_args(workflow_cmdline_args)
        self.filter_implementation = parsed_args.filter
        
        # Applets for training (interactive) workflow 
        self.projectMetadataApplet = ProjectMetadataApplet()
        self.dataSelectionApplet = DataSelectionApplet( self,
                                                        "Input Data",
                                                        "Input Data",
                                                        supportIlastik05Import=True,
                                                        batchDataGui=False,
                                                        instructionText=data_instructions )
        opDataSelection = self.dataSelectionApplet.topLevelOperator
        opDataSelection.DatasetRoles.setValue( ['Raw Data'] )

        self.featureSelectionApplet = FeatureSelectionApplet(self, "Feature Selection", "FeatureSelections", self.filter_implementation)

        self.pcApplet = PixelClassificationApplet(self, "PixelClassification")
        opClassify = self.pcApplet.topLevelOperator

        self.dataExportApplet = PixelClassificationDataExportApplet(self, "Prediction Export")
        opDataExport = self.dataExportApplet.topLevelOperator
        opDataExport.PmapColors.connect( opClassify.PmapColors )
        opDataExport.LabelNames.connect( opClassify.LabelNames )
        opDataExport.WorkingDirectory.connect( opDataSelection.WorkingDirectory )

        # Expose for shell
        self._applets.append(self.projectMetadataApplet)
        self._applets.append(self.dataSelectionApplet)
        self._applets.append(self.featureSelectionApplet)
        self._applets.append(self.pcApplet)
        self._applets.append(self.dataExportApplet)

<<<<<<< HEAD
        self._batch_input_args = None
        self._batch_export_args = None
=======

        self.batchInputApplet = None
        self.batchResultsApplet = None
>>>>>>> 5c359ae0
        if appendBatchOperators:
            # Create applets for batch workflow
            self.batchInputApplet = DataSelectionApplet(self, "Batch Prediction Input Selections", "Batch Inputs", supportIlastik05Import=False, batchDataGui=True)
            self.batchResultsApplet = PixelClassificationDataExportApplet(self, "Batch Prediction Output Locations", isBatch=True)
    
            # Expose in shell        
            self._applets.append(self.batchInputApplet)
            self._applets.append(self.batchResultsApplet)
    
            # Connect batch workflow (NOT lane-based)
            self._initBatchWorkflow()

            if unused_args:
                self._batch_input_args, unused_args = self.batchInputApplet.parse_known_cmdline_args( workflow_cmdline_args )
                self._batch_export_args, unused_args = self.batchResultsApplet.parse_known_cmdline_args( unused_args )
    
        if unused_args:
            logger.warn("Unused command-line args: {}".format( unused_args ))

    def connectLane(self, laneIndex):
        # Get a handle to each operator
        opData = self.dataSelectionApplet.topLevelOperator.getLane(laneIndex)
        opTrainingFeatures = self.featureSelectionApplet.topLevelOperator.getLane(laneIndex)
        opClassify = self.pcApplet.topLevelOperator.getLane(laneIndex)
        opDataExport = self.dataExportApplet.topLevelOperator.getLane(laneIndex)
        
        # Input Image -> Feature Op
        #         and -> Classification Op (for display)
        opTrainingFeatures.InputImage.connect( opData.Image )
        opClassify.InputImages.connect( opData.Image )
        
        # Feature Images -> Classification Op (for training, prediction)
        opClassify.FeatureImages.connect( opTrainingFeatures.OutputImage )
        opClassify.CachedFeatureImages.connect( opTrainingFeatures.CachedOutputImage )
        
        # Training flags -> Classification Op (for GUI restrictions)
        opClassify.LabelsAllowedFlags.connect( opData.AllowLabels )

        # Data Export connections
        opDataExport.RawData.connect( opData.ImageGroup[0] )
        opDataExport.Input.connect( opClassify.HeadlessPredictionProbabilities )
        opDataExport.RawDatasetInfo.connect( opData.DatasetGroup[0] )
        opDataExport.ConstraintDataset.connect( opData.ImageGroup[0] )

    def _initBatchWorkflow(self):
        """
        Connect the batch-mode top-level operators to the training workflow and to each other.
        """
        # Access applet operators from the training workflow
        opTrainingDataSelection = self.dataSelectionApplet.topLevelOperator
        opTrainingFeatures = self.featureSelectionApplet.topLevelOperator
        opClassify = self.pcApplet.topLevelOperator
        
        # Access the batch operators
        opBatchInputs = self.batchInputApplet.topLevelOperator
        opBatchResults = self.batchResultsApplet.topLevelOperator
        
        opBatchInputs.DatasetRoles.connect( opTrainingDataSelection.DatasetRoles )
        
        opSelectFirstLane = OperatorWrapper( OpSelectSubslot, parent=self )
        opSelectFirstLane.Inputs.connect( opTrainingDataSelection.ImageGroup )
        opSelectFirstLane.SubslotIndex.setValue(0)
        
        opSelectFirstRole = OpSelectSubslot( parent=self )
        opSelectFirstRole.Inputs.connect( opSelectFirstLane.Output )
        opSelectFirstRole.SubslotIndex.setValue(0)
        
        opBatchResults.ConstraintDataset.connect( opSelectFirstRole.Output )
        
        ## Create additional batch workflow operators
        opBatchFeatures = OperatorWrapper( OpFeatureSelection, operator_kwargs={'filter_implementation': self.filter_implementation}, parent=self, promotedSlotNames=['InputImage'] )
        opBatchPredictionPipeline = OperatorWrapper( OpPredictionPipeline, parent=self )
        
        ## Connect Operators ##
        opTranspose = OpTransposeSlots( parent=self )
        opTranspose.OutputLength.setValue(1)
        opTranspose.Inputs.connect( opBatchInputs.DatasetGroup )
        
        # Provide dataset paths from data selection applet to the batch export applet
        opBatchResults.RawDatasetInfo.connect( opTranspose.Outputs[0] )
        opBatchResults.WorkingDirectory.connect( opBatchInputs.WorkingDirectory )
        
        # Connect (clone) the feature operator inputs from 
        #  the interactive workflow's features operator (which gets them from the GUI)
        opBatchFeatures.Scales.connect( opTrainingFeatures.Scales )
        opBatchFeatures.FeatureIds.connect( opTrainingFeatures.FeatureIds )
        opBatchFeatures.SelectionMatrix.connect( opTrainingFeatures.SelectionMatrix )
        
        # Classifier and LabelsCount are provided by the interactive workflow
        opBatchPredictionPipeline.Classifier.connect( opClassify.Classifier )
        opBatchPredictionPipeline.MaxLabel.connect( opClassify.MaxLabelValue )
        opBatchPredictionPipeline.FreezePredictions.setValue( False )
        
        # Provide these for the gui
        opBatchResults.RawData.connect( opBatchInputs.Image )
        opBatchResults.PmapColors.connect( opClassify.PmapColors )
        opBatchResults.LabelNames.connect( opClassify.LabelNames )
        
        # Connect Image pathway:
        # Input Image -> Features Op -> Prediction Op -> Export
        opBatchFeatures.InputImage.connect( opBatchInputs.Image )
        opBatchPredictionPipeline.FeatureImages.connect( opBatchFeatures.OutputImage )
        opBatchResults.Input.connect( opBatchPredictionPipeline.HeadlessPredictionProbabilities )

        # We don't actually need the cached path in the batch pipeline.
        # Just connect the uncached features here to satisfy the operator.
        opBatchPredictionPipeline.CachedFeatureImages.connect( opBatchFeatures.OutputImage )

        self.opBatchPredictionPipeline = opBatchPredictionPipeline

    def handleAppletStateUpdateRequested(self):
        """
        Overridden from Workflow base class
        Called when an applet has fired the :py:attr:`Applet.statusUpdateSignal`
        """
        # If no data, nothing else is ready.
        opDataSelection = self.dataSelectionApplet.topLevelOperator
        input_ready = len(opDataSelection.ImageGroup) > 0

        opFeatureSelection = self.featureSelectionApplet.topLevelOperator
        featureOutput = opFeatureSelection.OutputImage
        features_ready = input_ready and \
                         len(featureOutput) > 0 and  \
                         featureOutput[0].ready() and \
                         (TinyVector(featureOutput[0].meta.shape) > 0).all()

        opDataExport = self.dataExportApplet.topLevelOperator
        predictions_ready = features_ready and \
                            len(opDataExport.Input) > 0 and \
                            opDataExport.Input[0].ready() and \
                            (TinyVector(opDataExport.Input[0].meta.shape) > 0).all()

        self._shell.setAppletEnabled(self.featureSelectionApplet, input_ready)
        self._shell.setAppletEnabled(self.pcApplet, features_ready)
        self._shell.setAppletEnabled(self.dataExportApplet, predictions_ready)
        
        # Training workflow must be fully configured before batch can be used
        self._shell.setAppletEnabled(self.batchInputApplet, predictions_ready)

        opBatchDataSelection = self.batchInputApplet.topLevelOperator
        batch_input_ready = predictions_ready and \
                            len(opBatchDataSelection.ImageGroup) > 0
        self._shell.setAppletEnabled(self.batchResultsApplet, batch_input_ready)
        
        # Lastly, check for certain "busy" conditions, during which we 
        #  should prevent the shell from closing the project.
        busy = False
        busy |= self.dataSelectionApplet.busy
        busy |= self.featureSelectionApplet.busy
        busy |= self.dataExportApplet.busy
        self._shell.enableProjectChanges( not busy )

    def getHeadlessOutputSlot(self, slotId):
        # "Regular" (i.e. with the images that the user selected as input data)
        if slotId == "Predictions":
            return self.pcApplet.topLevelOperator.HeadlessPredictionProbabilities
        elif slotId == "PredictionsUint8":
            return self.pcApplet.topLevelOperator.HeadlessUint8PredictionProbabilities
        # "Batch" (i.e. with the images that the user selected as batch inputs).
        elif slotId == "BatchPredictions":
            return self.opBatchPredictionPipeline.HeadlessPredictionProbabilities
        if slotId == "BatchPredictionsUint8":
            return self.opBatchPredictionPipeline.HeadlessUint8PredictionProbabilities
        
        raise Exception("Unknown headless output slot")
    
    def onProjectLoaded(self, projectManager):
        """
        Overridden from Workflow base class.  Called by the Project Manager.
        
        If the user provided command-line arguments, use them to configure 
        the workflow for batch mode and export all results.
        (This workflow's headless mode supports only batch mode for now.)
        """
        # Configure the batch data selection operator.
        if self._batch_input_args and self._batch_input_args.input_files: 
            self.batchInputApplet.configure_operator_with_parsed_args( self._batch_input_args )
        
        # Configure the data export operator.
        if self._batch_export_args:
            self.batchResultsApplet.configure_operator_with_parsed_args( self._batch_export_args )

        if self._headless and self._batch_input_args and self._batch_export_args:
            # Now run the batch export and report progress....
            opBatchDataExport = self.batchResultsApplet.topLevelOperator
            for i, opExportDataLaneView in enumerate(opBatchDataExport):
                print "Exporting result {} to {}".format(i, opExportDataLaneView.ExportPath.value)
    
                sys.stdout.write( "Result {}/{} Progress: ".format( i, len( opBatchDataExport ) ) )
                def print_progress( progress ):
                    sys.stdout.write( "{} ".format( progress ) )
    
                # If the operator provides a progress signal, use it.
                slotProgressSignal = opExportDataLaneView.progressSignal
                slotProgressSignal.subscribe( print_progress )
                opExportDataLaneView.run_export()
                
                # Finished.
                sys.stdout.write("\n")
<|MERGE_RESOLUTION|>--- conflicted
+++ resolved
@@ -17,13 +17,7 @@
 
 from lazyflow.roi import TinyVector
 from lazyflow.graph import Graph, OperatorWrapper
-<<<<<<< HEAD
 from lazyflow.operators.generic import OpTransposeSlots, OpSelectSubslot
-
-=======
-from lazyflow.operators import OpAttributeSelector, OpTransposeSlots
-from lazyflow.operators.generic import OpSelectSubslot
->>>>>>> 5c359ae0
 
 class PixelClassificationWorkflow(Workflow):
     
@@ -83,14 +77,11 @@
         self._applets.append(self.pcApplet)
         self._applets.append(self.dataExportApplet)
 
-<<<<<<< HEAD
         self._batch_input_args = None
         self._batch_export_args = None
-=======
 
         self.batchInputApplet = None
         self.batchResultsApplet = None
->>>>>>> 5c359ae0
         if appendBatchOperators:
             # Create applets for batch workflow
             self.batchInputApplet = DataSelectionApplet(self, "Batch Prediction Input Selections", "Batch Inputs", supportIlastik05Import=False, batchDataGui=True)
