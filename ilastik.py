--- conflicted
+++ resolved
@@ -45,14 +45,10 @@
 parser.add_argument('--exit_on_failure', help='Immediately call exit(1) if an unhandled exception occurs.', action='store_true', default=False)
 parser.add_argument('--exit_on_success', help='Quit the app when the playback is complete.', action='store_true', default=False)
 parser.add_argument('--project', nargs='?', help='A project file to open on startup.')
-<<<<<<< HEAD
-parser.add_argument('--workflow', help='A project file to open on startup.', default = None)
 parser.add_argument('--debug', help='Start ilastik in debug mode.', action='store_true', default=False)
-=======
->>>>>>> 59445248
 
 # Example:
-# python ilastik.py --playback_speed=2.0 --exit_on_failure --exit_on_success --playback_script=my_recording.py
+# python ilastik.py --playback_speed=2.0 --exit_on_failure --exit_on_success --debug --playback_script=my_recording.py
 
 parsed_args = parser.parse_args()
 init_funcs = []
@@ -84,17 +80,12 @@
     sys.excepthook = print_exc_and_exit
     install_thread_excepthook()
 
-<<<<<<< HEAD
 if parsed_args.debug:
     ilastik_config.set('ilastik', 'debug', 'true')
     
 if ilastik_config.getboolean("ilastik", "debug"):
     print "Starting ilastik in debug mode."
 
-workflowClass = getWorkflowFromName(parsed_args.workflow)
-sys.exit(startShellGui(workflowClass,*init_funcs))
-=======
 sys.exit(startShellGui(None,*init_funcs))
->>>>>>> 59445248
 
     